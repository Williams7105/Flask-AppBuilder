--- conflicted
+++ resolved
@@ -64,14 +64,9 @@
         'marshmallow-enum>=1.4.1,<2',
         'marshmallow-sqlalchemy>=0.16.1<1',
         'python-dateutil>=2.3,<3',
-<<<<<<< HEAD
-        'prison==0.1.0',
+        'prison>=0.1.0<1.0.0'
         'PyJWT>=1.7.1',
         'python-cas==1.4.0'
-=======
-        'prison>=0.1.0<1.0.0'
-        'PyJWT>=1.7.1'
->>>>>>> 48005a56
     ],
     tests_require=[
         'nose>=1.0',
