--- conflicted
+++ resolved
@@ -996,13 +996,7 @@
         client = self.app.test_client()
         token = self.login(client, USERNAME_ADMIN, PASSWORD_ADMIN)
         with model1_data(self.appbuilder.session, 1):
-<<<<<<< HEAD
-            # The primary key might be auto incremented in the database?
-            # model_id = MODEL1_DATA_SIZE + 1
-            model_id = 0
-=======
             model_id = self.appbuilder.session.query(func.max(Model1.id)).scalar() + 1
->>>>>>> 59db85df
             rv = self.auth_client_get(client, token, f"api/v1/model1api/{model_id}")
             self.assertEqual(rv.status_code, 404)
 
