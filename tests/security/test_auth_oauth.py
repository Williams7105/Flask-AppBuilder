import logging
import os
import unittest
from unittest.mock import MagicMock

from authlib.jose.errors import BadSignatureError
from flask import Flask
from flask_appbuilder import AppBuilder
from flask_appbuilder import SQLA
from flask_appbuilder.const import AUTH_OAUTH
from flask_appbuilder.exceptions import InvalidLoginAttempt
from flask_appbuilder.exceptions import OAuthProviderUnknown
import jinja2
import jwt
from tests.const import USERNAME_ADMIN
from tests.const import USERNAME_READONLY
from tests.fixtures.users import create_default_users

logging.basicConfig(format="%(asctime)s:%(levelname)s:%(name)s:%(message)s")
logging.getLogger().setLevel(logging.DEBUG)
log = logging.getLogger(__name__)


class OAuthRegistrationRoleTestCase(unittest.TestCase):
    def setUp(self):
        # start Flask
        self.app = Flask(__name__)
        self.app.jinja_env.undefined = jinja2.StrictUndefined
        self.app.config["SQLALCHEMY_DATABASE_URI"] = os.environ.get(
            "SQLALCHEMY_DATABASE_URI", "sqlite:///"
        )
        self.app.config["SQLALCHEMY_TRACK_MODIFICATIONS"] = False
        self.app.config["AUTH_TYPE"] = AUTH_OAUTH
        self.app.config["OAUTH_PROVIDERS"] = [
            {
                "name": "azure",
                "icon": "fa-windows",
                "token_key": "access_token",
                "remote_app": {
                    "client_id": "CLIENT_ID",
                    "client_secret": "SECRET",
                    "api_base_url": "https://login.microsoftonline.com/TENANT_ID/oauth2",
                    "client_kwargs": {
                        "scope": "User.Read name email profile",
                        "resource": "AZURE_APPLICATION_ID",
                    },
                    "request_token_url": None,
                    "access_token_url": "https://login.microsoftonline.com/"
                    "AZURE_APPLICATION_ID/"
                    "oauth2/token",
                    "authorize_url": "https://login.microsoftonline.com/"
                    "AZURE_APPLICATION_ID/"
                    "oauth2/authorize",
                },
            },
            {
                "name": "auth0",
                "icon": "fa-shield-halved",
                "token_key": "access_token",
                "remote_app": {
                    "client_id": "AUTH0_KEY",
                    "client_secret": "AUTH0_SECRET",
                    "api_base_url": "https://AUTH0_DOMAIN/oauth2/v1/",
                    "client_kwargs": {"scope": "openid profile email groups"},
                    "access_token_url": "https://AUTH0_DOMAIN/oauth/token",
                    "authorize_url": "https://AUTH0_DOMAIN/authorize",
                    "server_metadata_url": "https://AUTH0_DOMAIN/.well-known/"
                    "openid-configuration",
                },
            },
        ]

        # start Database
        self.db = SQLA(self.app)

    def tearDown(self):
        # Remove test user
        user_alice = self.appbuilder.sm.find_user("alice")
        if user_alice:
            self.db.session.delete(user_alice)
            self.db.session.commit()

        # stop Flask
        self.app = None

        # stop Flask-AppBuilder
        self.appbuilder = None

        # stop Database
        self.db.session.remove()
        self.db = None

    def assertOnlyDefaultUsers(self):
        users = self.appbuilder.sm.get_all_users()
        user_names = sorted([user.username for user in users])
        self.assertEqual(user_names, [USERNAME_READONLY, USERNAME_ADMIN])

    # ----------------
    # Userinfo Objects
    # ----------------
    userinfo_alice = {
        "username": "alice",
        "first_name": "Alice",
        "last_name": "Doe",
        "email": "alice@example.com",
        "role_keys": ["GROUP_1", "GROUP_2"],
    }

    # ----------------
    # Unit Tests
    # ----------------
    def test__inactive_user(self):
        """
        OAUTH: test login flow for - inactive user
        """
        self.appbuilder = AppBuilder(self.app, self.db.session)
        sm = self.appbuilder.sm
        create_default_users(self.appbuilder.session)
        # validate - no users are registered
        self.assertOnlyDefaultUsers()

        # register a user
        new_user = sm.add_user(
            username="alice",
            first_name="Alice",
            last_name="Doe",
            email="alice@example.com",
            role=[],
        )

        # validate - user was registered
        self.assertEqual(len(sm.get_all_users()), 3)

        # set user inactive
        new_user.active = False

        # attempt login
        user = sm.auth_user_oauth(self.userinfo_alice)

        # validate - user was not allowed to log in
        self.assertIsNone(user)

    def test__missing_username(self):
        """
        OAUTH: test login flow for - missing credentials
        """
        self.appbuilder = AppBuilder(self.app, self.db.session)
        sm = self.appbuilder.sm
        create_default_users(self.appbuilder.session)

        # validate - no users are registered
        self.assertOnlyDefaultUsers()

        # create userinfo with missing info
        userinfo_missing = self.userinfo_alice.copy()
        userinfo_missing["username"] = ""

        # attempt login
        user = sm.auth_user_oauth(userinfo_missing)

        # validate - login failure (missing username)
        self.assertIsNone(user)

        # validate - no users were created
        self.assertOnlyDefaultUsers()

    def test__unregistered(self):
        """
        OAUTH: test login flow for - unregistered user
        """
        self.app.config["AUTH_USER_REGISTRATION"] = True
        self.app.config["AUTH_USER_REGISTRATION_ROLE"] = "Public"
        self.appbuilder = AppBuilder(self.app, self.db.session)
        sm = self.appbuilder.sm
        create_default_users(self.appbuilder.session)

        # validate - no users are registered
        self.assertOnlyDefaultUsers()

        # attempt login
        user = sm.auth_user_oauth(self.userinfo_alice)

        # validate - user was allowed to log in
        self.assertIsInstance(user, sm.user_model)

        # validate - user was registered
        self.assertEqual(len(sm.get_all_users()), 3)

        # validate - user was given the AUTH_USER_REGISTRATION_ROLE role
        self.assertEqual(user.roles, [sm.find_role("Public")])

        # validate - user was given the correct attributes
        self.assertEqual(user.first_name, "Alice")
        self.assertEqual(user.last_name, "Doe")
        self.assertEqual(user.email, "alice@example.com")

    def test__unregistered__no_self_register(self):
        """
        OAUTH: test login flow for - unregistered user - no self-registration
        """
        self.app.config["AUTH_USER_REGISTRATION"] = False
        self.appbuilder = AppBuilder(self.app, self.db.session)
        sm = self.appbuilder.sm
        create_default_users(self.appbuilder.session)

        # validate - no users are registered
        self.assertOnlyDefaultUsers()

        # attempt login
        user = sm.auth_user_oauth(self.userinfo_alice)

        # validate - user was not allowed to log in
        self.assertIsNone(user)

        # validate - no users were registered
        self.assertOnlyDefaultUsers()

    def test__unregistered__single_role(self):
        """
        OAUTH: test login flow for - unregistered user
                                   - single role mapping
        """
        self.app.config["AUTH_ROLES_MAPPING"] = {
            "GROUP_1": ["Admin"],
            "GROUP_2": ["User"],
        }
        self.app.config["AUTH_USER_REGISTRATION"] = True
        self.app.config["AUTH_USER_REGISTRATION_ROLE"] = "Public"
        self.appbuilder = AppBuilder(self.app, self.db.session)
        sm = self.appbuilder.sm
        create_default_users(self.appbuilder.session)

        # add User role
        sm.add_role("User")

        # validate - no users are registered
        self.assertOnlyDefaultUsers()

        # attempt login
        user = sm.auth_user_oauth(self.userinfo_alice)

        # validate - user was allowed to log in
        self.assertIsInstance(user, sm.user_model)

        # validate - user was registered
        self.assertEqual(len(sm.get_all_users()), 3)

        # validate - user was given the correct roles
        self.assertIn(sm.find_role("Admin"), user.roles)
        self.assertIn(sm.find_role("User"), user.roles)
        self.assertIn(sm.find_role("Public"), user.roles)

        # validate - user was given the correct attributes (read from LDAP)
        self.assertEqual(user.first_name, "Alice")
        self.assertEqual(user.last_name, "Doe")
        self.assertEqual(user.email, "alice@example.com")

    def test__unregistered__multi_role(self):
        """
        OAUTH: test login flow for - unregistered user - multi role mapping
        """
        self.app.config["AUTH_ROLES_MAPPING"] = {"GROUP_1": ["Admin", "User"]}
        self.app.config["AUTH_USER_REGISTRATION"] = True
        self.app.config["AUTH_USER_REGISTRATION_ROLE"] = "Public"
        self.appbuilder = AppBuilder(self.app, self.db.session)
        sm = self.appbuilder.sm
        create_default_users(self.appbuilder.session)

        # add User role
        sm.add_role("User")

        # validate - no users are registered
        self.assertOnlyDefaultUsers()

        # attempt login
        user = sm.auth_user_oauth(self.userinfo_alice)

        # validate - user was allowed to log in
        self.assertIsInstance(user, sm.user_model)

        # validate - user was registered
        self.assertEqual(len(sm.get_all_users()), 3)

        # validate - user was given the correct roles
        self.assertIn(sm.find_role("Admin"), user.roles)
        self.assertIn(sm.find_role("Public"), user.roles)
        self.assertIn(sm.find_role("User"), user.roles)

        # validate - user was given the correct attributes (read from LDAP)
        self.assertEqual(user.first_name, "Alice")
        self.assertEqual(user.last_name, "Doe")
        self.assertEqual(user.email, "alice@example.com")

    def test__unregistered__jmespath_role(self):
        """
        OAUTH: test login flow for - unregistered user - jmespath registration role
        """
        self.app.config["AUTH_USER_REGISTRATION"] = True
        self.app.config[
            "AUTH_USER_REGISTRATION_ROLE_JMESPATH"
        ] = "contains(['alice'], username) && 'User' || 'Public'"
        self.appbuilder = AppBuilder(self.app, self.db.session)
        sm = self.appbuilder.sm
        create_default_users(self.appbuilder.session)

        # add User role
        sm.add_role("User")

        # validate - no users are registered
        self.assertOnlyDefaultUsers()

        # attempt login
        user = sm.auth_user_oauth(self.userinfo_alice)

        # validate - user was allowed to log in
        self.assertIsInstance(user, sm.user_model)

        # validate - user was registered
        self.assertEqual(len(sm.get_all_users()), 3)

        # validate - user was given the correct roles
        self.assertListEqual(user.roles, [sm.find_role("User")])

        # validate - user was given the correct attributes (read from LDAP)
        self.assertEqual(user.first_name, "Alice")
        self.assertEqual(user.last_name, "Doe")
        self.assertEqual(user.email, "alice@example.com")

    def test__registered__multi_role__no_role_sync(self):
        """
        OAUTH: test login flow for - registered user - multi role mapping - no login role-sync
        """  # noqa
        self.app.config["AUTH_ROLES_MAPPING"] = {"GROUP_1": ["Admin", "User"]}
        self.app.config["AUTH_ROLES_SYNC_AT_LOGIN"] = False
        self.appbuilder = AppBuilder(self.app, self.db.session)
        sm = self.appbuilder.sm
        create_default_users(self.appbuilder.session)

        # add User role
        sm.add_role("User")

        # validate - no users are registered
        self.assertOnlyDefaultUsers()

        # register a user
        new_user = sm.add_user(  # noqa
            username="alice",
            first_name="Alice",
            last_name="Doe",
            email="alice@example.com",
            role=[],
        )

        # validate - user was registered
        self.assertEqual(len(sm.get_all_users()), 3)

        # attempt login
        user = sm.auth_user_oauth(self.userinfo_alice)

        # validate - user was allowed to log in
        self.assertIsInstance(user, sm.user_model)

        # validate - user was given no roles
        self.assertListEqual(user.roles, [])

    def test__registered__multi_role__with_role_sync(self):
        """
        OAUTH: test login flow for - registered user - multi role mapping - with login role-sync
        """  # noqa
        self.app.config["AUTH_ROLES_MAPPING"] = {"GROUP_1": ["Admin", "User"]}
        self.app.config["AUTH_ROLES_SYNC_AT_LOGIN"] = True
        self.appbuilder = AppBuilder(self.app, self.db.session)
        sm = self.appbuilder.sm
        create_default_users(self.appbuilder.session)

        # add User role
        sm.add_role("User")

        # validate - no users are registered
        self.assertOnlyDefaultUsers()

        # register a user
        new_user = sm.add_user(  # noqa
            username="alice",
            first_name="Alice",
            last_name="Doe",
            email="alice@example.com",
            role=[],
        )

        # validate - user was registered
        self.assertEqual(len(sm.get_all_users()), 3)

        # attempt login
        user = sm.auth_user_oauth(self.userinfo_alice)

        # validate - user was allowed to log in
        self.assertIsInstance(user, sm.user_model)

        # validate - user was given the correct roles
        self.assertSetEqual(
            set(user.roles), {sm.find_role("Admin"), sm.find_role("User")}
        )

    def test__registered__jmespath_role__no_role_sync(self):
        """
        OAUTH: test login flow for - registered user - jmespath registration role - no login role-sync
        """  # noqa
        self.app.config["AUTH_ROLES_SYNC_AT_LOGIN"] = False
        self.app.config["AUTH_USER_REGISTRATION"] = True
        self.app.config[
            "AUTH_USER_REGISTRATION_ROLE_JMESPATH"
        ] = "contains(['alice'], username) && 'User' || 'Public'"
        self.appbuilder = AppBuilder(self.app, self.db.session)
        sm = self.appbuilder.sm
        create_default_users(self.appbuilder.session)

        # add User role
        sm.add_role("User")

        # validate - no users are registered
        self.assertOnlyDefaultUsers()

        # register a user
        new_user = sm.add_user(  # noqa
            username="alice",
            first_name="Alice",
            last_name="Doe",
            email="alice@example.com",
            role=[],
        )

        # validate - user was registered
        self.assertEqual(len(sm.get_all_users()), 3)

        # attempt login
        user = sm.auth_user_oauth(self.userinfo_alice)

        # validate - user was allowed to log in
        self.assertIsInstance(user, sm.user_model)

        # validate - user was given no roles
        self.assertListEqual(user.roles, [])

    def test__registered__jmespath_role__with_role_sync(self):
        """
        OAUTH: test login flow for - registered user - jmespath registration role - with login role-sync
        """  # noqa
        self.app.config["AUTH_ROLES_SYNC_AT_LOGIN"] = True
        self.app.config["AUTH_USER_REGISTRATION"] = True
        self.app.config[
            "AUTH_USER_REGISTRATION_ROLE_JMESPATH"
        ] = "contains(['alice'], username) && 'User' || 'Public'"
        self.appbuilder = AppBuilder(self.app, self.db.session)
        sm = self.appbuilder.sm
        create_default_users(self.appbuilder.session)

        # add User role
        sm.add_role("User")

        # validate - no users are registered
        self.assertOnlyDefaultUsers()

        # register a user
        new_user = sm.add_user(  # noqa
            username="alice",
            first_name="Alice",
            last_name="Doe",
            email="alice@example.com",
            role=[],
        )

        # validate - user was registered
        self.assertEqual(len(sm.get_all_users()), 3)

        # attempt login
        user = sm.auth_user_oauth(self.userinfo_alice)

        # validate - user was allowed to log in
        self.assertIsInstance(user, sm.user_model)

        # validate - user was given the correct roles
        self.assertListEqual(user.roles, [sm.find_role("User")])

    def test_oauth_user_info_getter(self):
        self.appbuilder = AppBuilder(self.app, self.db.session)

        @self.appbuilder.sm.oauth_user_info_getter
        def user_info_getter(sm, provider, response):
            return {"username": "test"}

        self.assertEqual(self.appbuilder.sm.oauth_user_info, user_info_getter)
        self.assertEqual(
            self.appbuilder.sm.oauth_user_info("azure", {"claim": 1}),
            {"username": "test"},
        )

    def test_oauth_user_info_unknown_provider(self):
        self.appbuilder = AppBuilder(self.app, self.db.session)
        with self.assertRaises(OAuthProviderUnknown):
            self.appbuilder.sm.oauth_user_info("unknown", {})

    def test_oauth_user_info_azure_email_upn(self):
        self.appbuilder = AppBuilder(self.app, self.db.session)
        claims = {
            "aud": "test-aud",
            "iss": "https://sts.windows.net/test/",
            "iat": 7282182129,
            "nbf": 7282182129,
            "exp": 1000000000,
            "amr": ["pwd"],
            "email": "test@gmail.com",
            "upn": "test@upn.com",
            "family_name": "user",
            "given_name": "test",
            "idp": "live.com",
            "name": "Test user",
            "oid": "b1a54a40-8dfa-4a6d-a2b8-f90b84d4b1df",
            "unique_name": "live.com#test@gmail.com",
            "ver": "1.0",
        }

        # Create an unsigned JWT
        unsigned_jwt = jwt.encode(claims, key=None, algorithm="none")
        user_info = self.appbuilder.sm.get_oauth_user_info(
            "azure", {"access_token": "", "id_token": unsigned_jwt}
        )
        self.assertEqual(
            user_info,
            {
                "email": "test@upn.com",
                "first_name": "test",
                "last_name": "user",
                "role_keys": [],
                "username": "b1a54a40-8dfa-4a6d-a2b8-f90b84d4b1df",
            },
        )

    def test_oauth_user_info_azure(self):
        self.appbuilder = AppBuilder(self.app, self.db.session)
        claims = {
            "aud": "test-aud",
            "iss": "https://sts.windows.net/test/",
            "iat": 7282182129,
            "nbf": 7282182129,
            "exp": 1000000000,
            "amr": ["pwd"],
            "email": "test@gmail.com",
            "family_name": "user",
            "given_name": "test",
            "idp": "live.com",
            "name": "Test user",
            "oid": "b1a54a40-8dfa-4a6d-a2b8-f90b84d4b1df",
            "unique_name": "live.com#test@gmail.com",
            "ver": "1.0",
        }

        # Create an unsigned JWT
        unsigned_jwt = jwt.encode(claims, key=None, algorithm="none")
        user_info = self.appbuilder.sm.get_oauth_user_info(
            "azure", {"access_token": "", "id_token": unsigned_jwt}
        )
        self.assertEqual(
            user_info,
            {
                "email": "test@gmail.com",
                "first_name": "test",
                "last_name": "user",
                "role_keys": [],
                "username": "b1a54a40-8dfa-4a6d-a2b8-f90b84d4b1df",
            },
        )

    def test_oauth_user_info_azure_with_jwt_validation(self):
        self.app.config["OAUTH_PROVIDERS"] = [
            {
                "name": "azure",
                "icon": "fa-windows",
                "token_key": "access_token",
                "remote_app": {
                    "client_id": "CLIENT_ID",
                    "client_secret": "SECRET",
                    "api_base_url": "https://login.microsoftonline.com/TENANT_ID/oauth2",
                    "client_kwargs": {
                        "scope": "User.Read name email profile",
                        "resource": "AZURE_APPLICATION_ID",
                        "verify_signature": True,
                    },
                    "request_token_url": None,
                    "access_token_url": "https://login.microsoftonline.com/"
                    "AZURE_APPLICATION_ID/"
                    "oauth2/token",
                    "authorize_url": "https://login.microsoftonline.com/"
                    "AZURE_APPLICATION_ID/"
                    "oauth2/authorize",
                },
            }
        ]

        self.appbuilder = AppBuilder(self.app, self.db.session)
        claims = {
            "aud": "test-aud",
            "iss": "https://sts.windows.net/test/",
            "iat": 1696601585,
            "nbf": 1696601585,
            "exp": 7282182129,  # 100 years from now ;)
            "amr": ["pwd"],
            "email": "test@gmail.com",
            "family_name": "user",
            "given_name": "test",
            "idp": "live.com",
            "name": "Test user",
            "oid": "b1a54a40-8dfa-4a6d-a2b8-f90b84d4b1df",
            "unique_name": "live.com#test@gmail.com",
            "ver": "1.0",
        }
        from unittest.mock import MagicMock

        private_key = """-----BEGIN PRIVATE KEY-----
MIICdgIBADANBgkqhkiG9w0BAQEFAASCAmAwggJcAgEAAoGBALeDojEka93XZ/J8
bDGgn2MIHykafgCx2D6wTZgmmhzpRH7/k7J/WSsqG6eSFg38mGJukPCa4dcG8dCL
meajEf2g4IoaYiE55yXs0ou/tixBJI8wRY+NfCluxgIcHdKhZISVO6CkR5r7diN/
SLHPsFnDd0UiMJ5c48UsJwk8T5T7AgMBAAECgYEAqalrVB+mEi1KDud1Z9RmRzqF
BI1XnPDPSfXZZyeZJ82J5BgJxubx23RMqPnopfm4MJikK64lyZTED9hg6tgskk1X
J9pc7iyU4PQf+tx4tvElyOL4OSqGss/tQHtHz76hNOR1kxeCcJsJG+WS8P0/Kmj1
0IoYKLFlb5AHr6KqDGECQQDZ0qKIzxdmZj3gSsNldc4oOQOKJgd1QSDGCOqR9p7f
oj7nuOPRVgnztqXALhNhpZXYJq8dWmpGYFi+EC1piRUDAkEA162gPgGzUJAIyhUM
sA6Uy9v64nqBnlygVpofhdvyznSf/KUsmWQZv7gpMMXnIGAQP+rqM1gJvuRtodml
hUeSqQJAHJH4J6GiHBhE/WpQ/rnY9IWl5TTfvY1xUwhQXBzQ8dxCC/rARvDWFVVb
oD1q5V/mq5dHWL5HOjvg5+0PR8xnKQJAMOdBik3AZugB1jBnrBPiUUcT3/5/HXVL
NdfEhgmVSJLRI+wf7LfxzrLnRBPbkE+334ZYjEPOEeahpS1AhrPv4QJAHpap1I+v
8m+N5G/MppasppHLJmXhnFeQsnBX7XcdYiCqHikuBlIzoQ0Cj5xbkfgMMCVORO64
r9+EFRsxA5GNYA==
-----END PRIVATE KEY-----"""
        # Create an unsigned JWT
        unsigned_jwt = jwt.encode(
            claims, key=private_key, algorithm="RS256", headers={"kid": "1"}
        )
        self.appbuilder.sm._get_microsoft_jwks = MagicMock(
            return_value={
                "keys": [
                    {
                        "alg": "RS256",
                        "e": "AQAB",
                        "kid": "1",
                        "kty": "RSA",
                        "n": "t4OiMSRr3ddn8nxsMaCfYwgfKRp-ALHYPrBNmCaaHOlEfv-"
                        "Tsn9ZKyobp5IWDfyYYm6Q8Jrh1wbx0IuZ5qMR_aDgihpiITnnJezSi7-"
                        "2LEEkjzBFj418KW7GAhwd0qFkhJU7oKRHmvt2I39Isc-wWcN3RSIwnlz"
                        "jxSwnCTxPlPs",
                        "use": "sig",
                        "x5c": [
                            "MIGfMA0GCSqGSIb3DQEBAQUAA4GNADCBiQKBgQC3g6IxJGvd12fyfGwxoJ9"
                            "jCB8pGn4Asdg+sE2YJpoc6UR+/5Oyf1krKhunkhYN/JhibpDwmuHXBvHQi5n"
                            "moxH9oOCKGmIhOecl7NKLv7YsQSSPMEWPjXwpbsYCHB3SoWSElTugpEea+3Y"
                            "jf0ixz7BZw3dFIjCeXOPFLCcJPE+U+wIDAQAB"
                        ],
                    }
                ]
            }
        )
        user_info = self.appbuilder.sm.get_oauth_user_info(
            "azure", {"access_token": "", "id_token": unsigned_jwt}
        )
        self.assertEqual(
            user_info,
            {
                "email": "test@gmail.com",
                "first_name": "test",
                "last_name": "user",
                "role_keys": [],
                "username": "b1a54a40-8dfa-4a6d-a2b8-f90b84d4b1df",
            },
        )

<<<<<<< HEAD

class OAuthAuthentikTestCase(unittest.TestCase):
    def setUp(self):
        # start Flask
        self.app = Flask(__name__)
        self.app.jinja_env.undefined = jinja2.StrictUndefined
        self.app.config["SQLALCHEMY_DATABASE_URI"] = os.environ.get(
            "SQLALCHEMY_DATABASE_URI", "sqlite:///"
        )
        self.app.config["SQLALCHEMY_TRACK_MODIFICATIONS"] = False
        self.app.config["AUTH_TYPE"] = AUTH_OAUTH
        self.app.config["OAUTH_PROVIDERS"] = [
            {
                "name": "authentik",
                "token_key": "access_token",
                "icon": "fa-fingerprint",
                "remote_app": {
                    "api_base_url": "https://authentik.mydomain.com",
                    "client_kwargs": {
                        "scope": "email profile",
                        "verify_signature": False,
                    },
                    "access_token_url": (
                        "https://authentik.mydomain.com" "/application/o/token/"
                    ),
                    "authorize_url": (
                        "https://authentik.mydomain.com/" "application/o/authorize/"
                    ),
                    "request_token_url": None,
                    "client_id": "CLIENT_ID",
                    "client_secret": "CLIENT_SECRET",
                },
            },
        ]

        # start Database
        self.db = SQLA(self.app)

    def tearDown(self):
        # Remove test user
        user_alice = self.appbuilder.sm.find_user("alice")
        if user_alice:
            self.db.session.delete(user_alice)
            self.db.session.commit()

        # stop Flask
        self.app = None

        # stop Flask-AppBuilder
        self.appbuilder = None

        # stop Database
        self.db.session.remove()
        self.db = None

    # ----------------
    # Unit Tests
    # ----------------
    def test_oauth_user_info_authentik(self):
        self.appbuilder = AppBuilder(self.app, self.db.session)
        claims = {
            "iss": "https://authentik.mydomain.com/application/o/flask-appbuilder-test/",
            "sub": "2ac1102e7cf5a4b1cb2dd5adbe4761c551691ecd88991f78d0195d4d3d0cfcfa",
            "aud": "CLIENT_ID",
            "exp": 1703257941,
            "iat": 1700665941,
            "auth_time": 7282182129,  # 100 years from now ;)
            "acr": "goauthentik.io/providers/oauth2/default",
            "at_hash": "cAydO2DJMi_ZL6opx3eUdw",
            "email": "alice@example.com",
            "email_verified": True,
            "name": "Alice",
            "given_name": "Alice Doe",
            "preferred_username": "alice@example.com",
            "nickname": "alice",
            "groups": ["GROUP_1", "GROUP_2"],
        }

        # Create an unsigned JWT
        unsigned_jwt = jwt.encode(claims, key=None, algorithm="none")
        user_info = self.appbuilder.sm.get_oauth_user_info(
            "authentik", {"access_token": "", "id_token": unsigned_jwt}
        )
        self.assertEqual(
            user_info,
            {
                "email": "alice@example.com",
                "first_name": "Alice Doe",
                "role_keys": ["GROUP_1", "GROUP_2"],
                "username": "alice",
            },
        )

    def test_oauth_user_info_authentik_with_jwt_validation(self):
        self.app.config["OAUTH_PROVIDERS"] = [
            {
                "name": "authentik",
                "token_key": "access_token",
                "icon": "fa-fingerprint",
                "remote_app": {
                    "api_base_url": "https://authentik.mydomain.com",
                    "client_kwargs": {
                        "scope": "email profile",
                        "verify_signature": True,
                    },
                    "access_token_url": (
                        "https://authentik.mydomain.com" "/application/o/token/"
                    ),
                    "authorize_url": (
                        "https://authentik.mydomain.com/" "application/o/authorize/"
                    ),
                    "request_token_url": None,
                    "client_id": "CLIENT_ID",
                    "client_secret": "CLIENT_SECRET",
                    "jwks_uri": (
                        "https://authentik.mydomain.com/"
                        "application/o/APPLICATION_NAME/jwks/"
                    ),
                },
            },
        ]

        self.appbuilder = AppBuilder(self.app, self.db.session)
        claims = {
            "iss": "https://authentik.mydomain.com/application/o/flask-appbuilder-test/",
            "sub": "2ac1102e7cf5a4b1cb2dd5adbe4761c551691ecd88991f78d0195d4d3d0cfcfa",
            "aud": "CLIENT_ID",
            "exp": 1703257941,
            "iat": 1700665941,
            "auth_time": 7282182129,  # 100 years from now ;)
            "acr": "goauthentik.io/providers/oauth2/default",
            "at_hash": "cAydO2DJMi_ZL6opx3eUdw",
            "email": "alice@example.com",
            "email_verified": True,
            "name": "Alice",
            "given_name": "Alice Doe",
            "preferred_username": "alice@example.com",
            "nickname": "alice",
            "groups": ["GROUP_1", "GROUP_2"],
        }
        from unittest.mock import MagicMock

        private_key = """-----BEGIN PRIVATE KEY-----
MIICdgIBADANBgkqhkiG9w0BAQEFAASCAmAwggJcAgEAAoGBALeDojEka93XZ/J8
bDGgn2MIHykafgCx2D6wTZgmmhzpRH7/k7J/WSsqG6eSFg38mGJukPCa4dcG8dCL
meajEf2g4IoaYiE55yXs0ou/tixBJI8wRY+NfCluxgIcHdKhZISVO6CkR5r7diN/
SLHPsFnDd0UiMJ5c48UsJwk8T5T7AgMBAAECgYEAqalrVB+mEi1KDud1Z9RmRzqF
BI1XnPDPSfXZZyeZJ82J5BgJxubx23RMqPnopfm4MJikK64lyZTED9hg6tgskk1X
J9pc7iyU4PQf+tx4tvElyOL4OSqGss/tQHtHz76hNOR1kxeCcJsJG+WS8P0/Kmj1
0IoYKLFlb5AHr6KqDGECQQDZ0qKIzxdmZj3gSsNldc4oOQOKJgd1QSDGCOqR9p7f
oj7nuOPRVgnztqXALhNhpZXYJq8dWmpGYFi+EC1piRUDAkEA162gPgGzUJAIyhUM
sA6Uy9v64nqBnlygVpofhdvyznSf/KUsmWQZv7gpMMXnIGAQP+rqM1gJvuRtodml
hUeSqQJAHJH4J6GiHBhE/WpQ/rnY9IWl5TTfvY1xUwhQXBzQ8dxCC/rARvDWFVVb
oD1q5V/mq5dHWL5HOjvg5+0PR8xnKQJAMOdBik3AZugB1jBnrBPiUUcT3/5/HXVL
NdfEhgmVSJLRI+wf7LfxzrLnRBPbkE+334ZYjEPOEeahpS1AhrPv4QJAHpap1I+v
8m+N5G/MppasppHLJmXhnFeQsnBX7XcdYiCqHikuBlIzoQ0Cj5xbkfgMMCVORO64
r9+EFRsxA5GNYA==
-----END PRIVATE KEY-----"""
        # Create a signed JWT
        signed_jwt = jwt.encode(
            claims, key=private_key, algorithm="RS256", headers={"kid": "1"}
        )
        self.appbuilder.sm._get_authentik_jwks = MagicMock(
            return_value={
                "keys": [
                    {
                        "alg": "RS256",
                        "e": "AQAB",
                        "kid": "1",
                        "kty": "RSA",
                        "n": "t4OiMSRr3ddn8nxsMaCfYwgfKRp-ALHYPrBNmCaaHOlEfv-"
                        "Tsn9ZKyobp5IWDfyYYm6Q8Jrh1wbx0IuZ5qMR_aDgihpiITnnJezSi7-"
                        "2LEEkjzBFj418KW7GAhwd0qFkhJU7oKRHmvt2I39Isc-wWcN3RSIwnlz"
                        "jxSwnCTxPlPs",
                        "use": "sig",
                        "x5c": [
                            "MIGfMA0GCSqGSIb3DQEBAQUAA4GNADCBiQKBgQC3g6IxJGvd12fyfGwxoJ9"
                            "jCB8pGn4Asdg+sE2YJpoc6UR+/5Oyf1krKhunkhYN/JhibpDwmuHXBvHQi5n"
                            "moxH9oOCKGmIhOecl7NKLv7YsQSSPMEWPjXwpbsYCHB3SoWSElTugpEea+3Y"
                            "jf0ixz7BZw3dFIjCeXOPFLCcJPE+U+wIDAQAB"
                        ],
                    }
                ]
            }
        )
        user_info = self.appbuilder.sm.get_oauth_user_info(
            "authentik", {"access_token": "", "id_token": signed_jwt}
=======
    def test_oauth_user_info_auth0(self):
        self.appbuilder = AppBuilder(self.app, self.db.session)

        self.appbuilder.sm.oauth_remotes["auth0"].userinfo = MagicMock(
            return_value={
                "email": "test@gmail.com",
                "given_name": "test",
                "family_name": "user",
                "role_keys": [],
                "sub": "test-sub",
            }
        )

        user_info = self.appbuilder.sm.get_oauth_user_info(
            "auth0", {"access_token": "", "id_token": ""}
>>>>>>> 59db85df
        )
        self.assertEqual(
            user_info,
            {
<<<<<<< HEAD
                "email": "alice@example.com",
                "first_name": "Alice Doe",
                "role_keys": ["GROUP_1", "GROUP_2"],
                "username": "alice",
            },
        )

    def test_oauth_user_info_authentik_with_jwt_validation_wrong_signature(self):
        """
        Tests if the get_user_info raises an exception
        if the token is signed by a different JKWS
        """
        self.app.config["OAUTH_PROVIDERS"] = [
            {
                "name": "authentik",
                "token_key": "access_token",
                "icon": "fa-fingerprint",
                "remote_app": {
                    "api_base_url": "https://authentik.mydomain.com",
                    "client_kwargs": {
                        "scope": "email profile",
                        "verify_signature": True,
                    },
                    "access_token_url": (
                        "https://authentik.mydomain.com" "/application/o/token/"
                    ),
                    "authorize_url": (
                        "https://authentik.mydomain.com/" "application/o/authorize/"
                    ),
                    "request_token_url": None,
                    "client_id": "CLIENT_ID",
                    "client_secret": "CLIENT_SECRET",
                    "jwks_uri": (
                        "https://authentik.mydomain.com/"
                        "application/o/APPLICATION_NAME/jwks/"
                    ),
                },
            },
        ]

        self.appbuilder = AppBuilder(self.app, self.db.session)
        claims = {
            "iss": "https://authentik.mydomain.com/application/o/flask-appbuilder-test/",
            "sub": "2ac1102e7cf5a4b1cb2dd5adbe4761c551691ecd88991f78d0195d4d3d0cfcfa",
            "aud": "CLIENT_ID",
            "exp": 1703257941,
            "iat": 1700665941,
            "auth_time": 7282182129,  # 100 years from now ;)
            "acr": "goauthentik.io/providers/oauth2/default",
            "at_hash": "cAydO2DJMi_ZL6opx3eUdw",
            "email": "alice@example.com",
            "email_verified": True,
            "name": "Alice",
            "given_name": "Alice Doe",
            "preferred_username": "alice@example.com",
            "nickname": "alice",
            "groups": ["GROUP_1", "GROUP_2"],
        }
        from unittest.mock import MagicMock

        private_key = """-----BEGIN PRIVATE KEY-----
MIIBVAIBADANBgkqhkiG9w0BAQEFAASCAT4wggE6AgEAAkEAqPfgaTEWEP3S9w0t
gsicURfo+nLW09/0KfOPinhYZ4ouzU+3xC4pSlEp8Ut9FgL0AgqNslNaK34Kq+NZ
jO9DAQIDAQABAkAgkuLEHLaqkWhLgNKagSajeobLS3rPT0Agm0f7k55FXVt743hw
Ngkp98bMNrzy9AQ1mJGbQZGrpr4c8ZAx3aRNAiEAoxK/MgGeeLui385KJ7ZOYktj
hLBNAB69fKwTZFsUNh0CIQEJQRpFCcydunv2bENcN/oBTRw39E8GNv2pIcNxZkcb
NQIgbYSzn3Py6AasNj6nEtCfB+i1p3F35TK/87DlPSrmAgkCIQDJLhFoj1gbwRbH
/bDRPrtlRUDDx44wHoEhSDRdy77eiQIgE6z/k6I+ChN1LLttwX0galITxmAYrOBh
BVl433tgTTQ=
-----END PRIVATE KEY-----"""
        # Create a signed JWT
        wrong_signed_jwt = jwt.encode(
            claims, key=private_key, algorithm="RS256", headers={"kid": "1"}
        )
        self.appbuilder.sm._get_authentik_jwks = MagicMock(
            return_value={
                "keys": [
                    {
                        "alg": "RS256",
                        "e": "AQAB",
                        "kid": "1",
                        "kty": "RSA",
                        "n": "t4OiMSRr3ddn8nxsMaCfYwgfKRp-ALHYPrBNmCaaHOlEfv-"
                        "Tsn9ZKyobp5IWDfyYYm6Q8Jrh1wbx0IuZ5qMR_aDgihpiITnnJezSi7-"
                        "2LEEkjzBFj418KW7GAhwd0qFkhJU7oKRHmvt2I39Isc-wWcN3RSIwnlz"
                        "jxSwnCTxPlPs",
                        "use": "sig",
                        "x5c": [
                            "MIGfMA0GCSqGSIb3DQEBAQUAA4GNADCBiQKBgQC3g6IxJGvd12fyfGwxoJ9"
                            "jCB8pGn4Asdg+sE2YJpoc6UR+/5Oyf1krKhunkhYN/JhibpDwmuHXBvHQi5n"
                            "moxH9oOCKGmIhOecl7NKLv7YsQSSPMEWPjXwpbsYCHB3SoWSElTugpEea+3Y"
                            "jf0ixz7BZw3dFIjCeXOPFLCcJPE+U+wIDAQAB"
                        ],
                    }
                ]
            }
        )
        with self.assertRaises(BadSignatureError):
            self.appbuilder.sm.get_oauth_user_info(
                "authentik", {"access_token": "", "id_token": wrong_signed_jwt}
            )

    def test_oauth_user_info_authentik_with_jwt_validation_without_signature(self):
        """
        Tests if an unsigned token raises an error if verify_signature is set to True
        """
        self.app.config["OAUTH_PROVIDERS"] = [
            {
                "name": "authentik",
                "token_key": "access_token",
                "icon": "fa-fingerprint",
                "remote_app": {
                    "api_base_url": "https://authentik.mydomain.com",
                    "client_kwargs": {
                        "scope": "email profile",
                        "verify_signature": True,
                    },
                    "access_token_url": (
                        "https://authentik.mydomain.com" "/application/o/token/"
                    ),
                    "authorize_url": (
                        "https://authentik.mydomain.com/" "application/o/authorize/"
                    ),
                    "request_token_url": None,
                    "client_id": "CLIENT_ID",
                    "client_secret": "CLIENT_SECRET",
                    "jwks_uri": (
                        "https://authentik.mydomain.com/"
                        "application/o/APPLICATION_NAME/jwks/"
                    ),
                },
            },
        ]

        self.appbuilder = AppBuilder(self.app, self.db.session)
        claims = {
            "iss": "https://authentik.mydomain.com/application/o/flask-appbuilder-test/",
            "sub": "2ac1102e7cf5a4b1cb2dd5adbe4761c551691ecd88991f78d0195d4d3d0cfcfa",
            "aud": "CLIENT_ID",
            "exp": 1703257941,
            "iat": 1700665941,
            "auth_time": 7282182129,  # 100 years from now ;)
            "acr": "goauthentik.io/providers/oauth2/default",
            "at_hash": "cAydO2DJMi_ZL6opx3eUdw",
            "email": "alice@example.com",
            "email_verified": True,
            "name": "Alice",
            "given_name": "Alice Doe",
            "preferred_username": "alice@example.com",
            "nickname": "alice",
            "groups": ["GROUP_1", "GROUP_2"],
        }
        from unittest.mock import MagicMock

        unsigned_jwt = jwt.encode(claims, key=None, algorithm="none")
        self.appbuilder.sm._get_authentik_jwks = MagicMock(return_value={})
        with self.assertRaises(InvalidLoginAttempt):
            self.appbuilder.sm.get_oauth_user_info(
                "authentik", {"access_token": "", "id_token": unsigned_jwt}
            )
=======
                "email": "test@gmail.com",
                "first_name": "test",
                "last_name": "user",
                "role_keys": [],
                "username": "auth0_test-sub",
            },
        )
>>>>>>> 59db85df
<|MERGE_RESOLUTION|>--- conflicted
+++ resolved
@@ -672,8 +672,33 @@
                 "username": "b1a54a40-8dfa-4a6d-a2b8-f90b84d4b1df",
             },
         )
-
-<<<<<<< HEAD
+    def test_oauth_user_info_auth0(self):
+        self.appbuilder = AppBuilder(self.app, self.db.session)
+
+        self.appbuilder.sm.oauth_remotes["auth0"].userinfo = MagicMock(
+            return_value={
+                "email": "test@gmail.com",
+                "given_name": "test",
+                "family_name": "user",
+                "role_keys": [],
+                "sub": "test-sub",
+            }
+        )
+
+        user_info = self.appbuilder.sm.get_oauth_user_info(
+            "auth0", {"access_token": "", "id_token": ""}
+        )
+        self.assertEqual(
+            user_info,
+            {
+                "email": "test@gmail.com",
+                "first_name": "test",
+                "last_name": "user",
+                "role_keys": [],
+                "username": "auth0_test-sub",
+            },
+        )
+
 
 class OAuthAuthentikTestCase(unittest.TestCase):
     def setUp(self):
@@ -861,28 +886,10 @@
         )
         user_info = self.appbuilder.sm.get_oauth_user_info(
             "authentik", {"access_token": "", "id_token": signed_jwt}
-=======
-    def test_oauth_user_info_auth0(self):
-        self.appbuilder = AppBuilder(self.app, self.db.session)
-
-        self.appbuilder.sm.oauth_remotes["auth0"].userinfo = MagicMock(
-            return_value={
-                "email": "test@gmail.com",
-                "given_name": "test",
-                "family_name": "user",
-                "role_keys": [],
-                "sub": "test-sub",
-            }
-        )
-
-        user_info = self.appbuilder.sm.get_oauth_user_info(
-            "auth0", {"access_token": "", "id_token": ""}
->>>>>>> 59db85df
         )
         self.assertEqual(
             user_info,
             {
-<<<<<<< HEAD
                 "email": "alice@example.com",
                 "first_name": "Alice Doe",
                 "role_keys": ["GROUP_1", "GROUP_2"],
@@ -1042,13 +1049,4 @@
         with self.assertRaises(InvalidLoginAttempt):
             self.appbuilder.sm.get_oauth_user_info(
                 "authentik", {"access_token": "", "id_token": unsigned_jwt}
-            )
-=======
-                "email": "test@gmail.com",
-                "first_name": "test",
-                "last_name": "user",
-                "role_keys": [],
-                "username": "auth0_test-sub",
-            },
-        )
->>>>>>> 59db85df
+            )