import datetime
import json
import logging
from typing import Set

from flask import Flask, make_response, redirect, request, session
from flask_appbuilder import AppBuilder, SQLA
from flask_appbuilder.actions import action
from flask_appbuilder.baseviews import expose
from flask_appbuilder.charts.views import (
    ChartView,
    DirectByChartView,
    DirectChartView,
    GroupByChartView,
    TimeChartView,
)
from flask_appbuilder.hooks import before_request
from flask_appbuilder.models.generic import PSModel
from flask_appbuilder.models.generic import PSSession
from flask_appbuilder.models.generic.interface import GenericInterface
from flask_appbuilder.models.group import aggregate_avg, aggregate_count, aggregate_sum
from flask_appbuilder.models.sqla.filters import FilterEqual, FilterStartsWith
from flask_appbuilder.models.sqla.interface import SQLAInterface
from flask_appbuilder.views import CompactCRUDMixin, MasterDetailView, ModelView
from flask_wtf import CSRFProtect
import jinja2

from .base import FABTestCase
from .const import (
    MODEL1_DATA_SIZE,
    PASSWORD_ADMIN,
    PASSWORD_READONLY,
    USERNAME_ADMIN,
    USERNAME_READONLY,
)
from .sqla.models import (
    insert_model1,
    insert_model2,
    insert_model3,
    insert_model_with_enums,
    Model1,
    Model2,
    Model3,
    ModelWithEnums,
    TmpEnum,
)


logging.basicConfig(format="%(asctime)s:%(levelname)s:%(name)s:%(message)s")
logging.getLogger().setLevel(logging.DEBUG)


"""
    Constant english display string from framework
"""
DEFAULT_INDEX_STRING = "Welcome"
INVALID_LOGIN_STRING = "Invalid login"
ACCESS_IS_DENIED = "Access is Denied"
UNIQUE_VALIDATION_STRING = "Already exists"
NOTNULL_VALIDATION_STRING = "This field is required"

log = logging.getLogger(__name__)


class MVCBabelTestCase(FABTestCase):
    def test_babel_empty_languages(self):
        """
        MVC: Test babel empty languages
        """
        app = Flask(__name__)
        app.config.from_object("flask_appbuilder.tests.config_api")
        app.config["LANGUAGES"] = {}
        db = SQLA(app)
        AppBuilder(app, db.session)

        client = app.test_client()
        self.browser_login(client, USERNAME_ADMIN, PASSWORD_ADMIN)
        rv = client.get("/users/list/")
        self.assertEqual(rv.status_code, 200)

        data = rv.data.decode("utf-8")
        self.assertNotIn('class="f16', data)

    def test_babel_languages(self):
        """
        MVC: Test babel languages
        """
        app = Flask(__name__)
        app.config.from_object("flask_appbuilder.tests.config_api")
        app.config["LANGUAGES"] = {
            "en": {"flag": "gb", "name": "English"},
            "pt": {"flag": "pt", "name": "Portuguese"},
        }
        db = SQLA(app)
        AppBuilder(app, db.session)

        client = app.test_client()
        self.browser_login(client, USERNAME_ADMIN, PASSWORD_ADMIN)
        rv = client.get("/users/list/")
        self.assertEqual(rv.status_code, 200)
        data = rv.data.decode("utf-8")
        self.assertIn('href="/lang/pt"', data)

        # Test babel language switch endpoint
        rv = client.get("/lang/pt")
        self.assertEqual(rv.status_code, 302)


class BaseMVCTestCase(FABTestCase):
    def setUp(self):
        self.app = Flask(__name__)
        self.app.jinja_env.undefined = jinja2.StrictUndefined
        self.app.config.from_object("flask_appbuilder.tests.config_api")
        logging.basicConfig(level=logging.ERROR)

        self.db = SQLA(self.app)
        self.appbuilder = AppBuilder(self.app, self.db.session)

    @property
    def registered_endpoints(self) -> Set:
        return {item.endpoint for item in self.app.url_map.iter_rules()}

    def get_registered_view_endpoints(self, view_name) -> Set:
        return {
            item.endpoint
            for item in self.app.url_map.iter_rules()
            if item.endpoint.split(".")[0] == view_name
        }


class ListFilterTestCase(BaseMVCTestCase):
    def test_list_filter_in_valid_object(self):
        """
        MVC: Test Filter with related object not found
        """
        with self.app.test_client() as c:
            self.browser_login(c, USERNAME_ADMIN, PASSWORD_ADMIN)

            # Roles doesn't exists
            rv = c.get("/users/list/?_flt_0_roles=-1")
            self.assertEqual(rv.status_code, 200)

    def test_list_filter_unknow_column(self):
        """
        MVC: Test Filter with unknown field
        """
        with self.app.test_client() as c:
            self.browser_login(c, USERNAME_ADMIN, PASSWORD_ADMIN)
            # UNKNOWN_COLUMN is not a valid column
            rv = c.get("/users/list/?_flt_0_UNKNOWN_COLUMN=-1")
            self.assertEqual(rv.status_code, 200)

    def test_list_filter_invalid_value_format(self):
        """
        MVC: Test Filter with invalid value of date filter
        """
        with self.app.test_client() as c:
            self.browser_login(c, USERNAME_ADMIN, PASSWORD_ADMIN)

            #  Greater than wrong value
            rv = c.get("/users/list/?_flt_1_created_on=wrongvalue")
            self.assertEqual(rv.status_code, 200)

            #  Smaller than wrong value
            rv = c.get("/users/list/?_flt_2_created_on=wrongvalue")
            self.assertEqual(rv.status_code, 200)


class MVCCSRFTestCase(BaseMVCTestCase):
    def setUp(self):

        self.app = Flask(__name__)
        self.app.config.from_object("flask_appbuilder.tests.config_api")
        self.app.config["WTF_CSRF_ENABLED"] = True

        self.csrf = CSRFProtect(self.app)
        self.db = SQLA(self.app)
        self.appbuilder = AppBuilder(self.app, self.db.session)

        class Model2View(ModelView):
            datamodel = SQLAInterface(Model1)

        self.appbuilder.add_view(Model2View, "Model2", category="Model2")

    def test_a_csrf_delete_not_allowed(self):
        """
        MVC: Test GET delete with CSRF is not allowed
        """
        client = self.app.test_client()
        self.browser_login(client, USERNAME_ADMIN, PASSWORD_ADMIN)

        model = (
            self.appbuilder.get_session.query(Model2)
            .filter_by(field_string="test0")
            .one_or_none()
        )
        pk = model.id
        rv = client.get(f"/model2view/delete/{pk}")

        self.assertEqual(rv.status_code, 302)
        model = (
            self.appbuilder.get_session.query(Model2)
            .filter_by(field_string="test0")
            .one_or_none()
        )
        self.assertIsNotNone(model)

    def test_a_csrf_delete_protected(self):
        """
        MVC: Test POST delete with CSRF
        """
        client = self.app.test_client()
        self.browser_login(client, USERNAME_ADMIN, PASSWORD_ADMIN)

        model = (
            self.appbuilder.get_session.query(Model1)
            .filter_by(field_string="test0")
            .one_or_none()
        )
        pk = model.id
        rv = client.post(f"/model2view/delete/{pk}")
        # Missing CSRF token
        self.assertEqual(rv.status_code, 400)


class MVCSwitchRouteMethodsTestCase(BaseMVCTestCase):
    """
    Specific to test ModelView's:
        - include_route_methods
        - exclude_route_methods
        - disable_api_route_methods
    """

    def setUp(self):
        super().setUp()

        class Model2IncludeView(ModelView):
            datamodel = SQLAInterface(Model2)
            include_route_methods = {"list", "show"}

        self.appbuilder.add_view(Model2IncludeView, "Model2IncludeView")

        class Model2ExcludeView(ModelView):
            datamodel = SQLAInterface(Model2)
            exclude_route_methods: Set = {
                "api",
                "api_read",
                "api_get",
                "api_create",
                "api_update",
                "api_delete",
                "api_column_add",
                "api_column_edit",
                "api_readvalues",
            }

        self.appbuilder.add_view(Model2ExcludeView, "Model2ExcludeView")

        class Model2IncludeExcludeView(ModelView):
            datamodel = SQLAInterface(Model2)
            include_route_methods: Set = {
                "api",
                "api_read",
                "api_get",
                "api_create",
                "api_update",
                "api_delete",
                "api_column_add",
                "api_column_edit",
                "api_readvalues",
            }
            exclude_route_methods: Set = {
                "api_create",
                "api_update",
                "api_delete",
                "api_column_add",
                "api_column_edit",
                "api_readvalues",
            }

        self.appbuilder.add_view_no_menu(
            Model2IncludeExcludeView, "Model2IncludeExcludeView"
        )

        class Model2DisableMVCApiView(ModelView):
            datamodel = SQLAInterface(Model2)
            disable_api_route_methods = True

        self.appbuilder.add_view(Model2DisableMVCApiView, "Model2DisableMVCApiView")

    def test_include_route_methods(self):
        """
        MVC: Include route methods
        """
        expected_endpoints = {"Model2IncludeView.list", "Model2IncludeView.show"}
        self.assertEqual(
            expected_endpoints, self.get_registered_view_endpoints("Model2IncludeView")
        )
        # Check that permissions do not exist
        unexpected_permissions = [
            ("can_add", "Model2IncludeView"),
            ("can_edit", "Model2IncludeView"),
            ("can_delete", "Model2IncludeView"),
            ("can_download", "Model2IncludeView"),
        ]
        for unexpected_permission in unexpected_permissions:
            pvm = self.appbuilder.sm.find_permission_view_menu(*unexpected_permission)
            self.assertIsNone(pvm)
        # Login and list with admin, check that mutation links are not rendered
        client = self.app.test_client()
        self.browser_login(client, USERNAME_ADMIN, PASSWORD_ADMIN)
        rv = client.get("/model2includeview/list/")
        self.assertEqual(rv.status_code, 200)
        data = rv.data.decode("utf-8")
        self.assertNotIn("/model2includeview/add", data)
        self.assertNotIn("/model2includeview/edit", data)
        self.assertNotIn("/model2includeview/delete", data)

    def test_exclude_route_methods(self):
        """
        MVC: Exclude route methods
        """
        expected_endpoints: Set = {
            "Model2ExcludeView.list",
            "Model2ExcludeView.show",
            "Model2ExcludeView.edit",
            "Model2ExcludeView.download",
            "Model2ExcludeView.action",
            "Model2ExcludeView.delete",
            "Model2ExcludeView.add",
            "Model2ExcludeView.action_post",
        }
        self.assertEqual(
            expected_endpoints, self.get_registered_view_endpoints("Model2ExcludeView")
        )

    def test_include_exclude_route_methods(self):
        """
        MVC: Include and Exclude route methods
        """

        expected_endpoints: Set = {
            "Model2IncludeExcludeView.api",
            "Model2IncludeExcludeView.api_read",
            "Model2IncludeExcludeView.api_get",
        }
        self.assertEqual(
            expected_endpoints,
            self.get_registered_view_endpoints("Model2IncludeExcludeView"),
        )
        # Check that permissions do not exist
        unexpected_permissions = [
            ("can_add", "Model2IncludeExcludeView"),
            ("can_edit", "Model2IncludeExcludeView"),
            ("can_delete", "Model2IncludeExcludeView"),
            ("can_download", "Model2IncludeExcludeView"),
        ]
        for unexpected_permission in unexpected_permissions:
            pvm = self.appbuilder.sm.find_permission_view_menu(*unexpected_permission)
            self.assertIsNone(pvm)

    def test_disable_mvc_api_methods(self):
        """
        MVC: Disable MVC API
        """
        expected_endpoints: Set = {
            "Model2DisableMVCApiView.list",
            "Model2DisableMVCApiView.show",
            "Model2DisableMVCApiView.add",
            "Model2DisableMVCApiView.edit",
            "Model2DisableMVCApiView.delete",
            "Model2DisableMVCApiView.action",
            "Model2DisableMVCApiView.download",
            "Model2DisableMVCApiView.action_post",
        }
        self.assertEqual(
            expected_endpoints,
            self.get_registered_view_endpoints("Model2DisableMVCApiView"),
        )


class MVCTestCase(BaseMVCTestCase):
    def setUp(self):
        super().setUp()
        sess = PSSession()

        class PSView(ModelView):
            datamodel = GenericInterface(PSModel, sess)
            base_permissions = ["can_list", "can_show"]
            list_columns = ["UID", "C", "CMD", "TIME"]
            search_columns = ["UID", "C", "CMD"]

        class Model2View(ModelView):
            datamodel = SQLAInterface(Model2)
            list_columns = [
                "field_integer",
                "field_float",
                "field_string",
                "field_method",
                "group.field_string",
            ]
            edit_form_query_rel_fields = {
                "group": [["field_string", FilterEqual, "test1"]]
            }
            add_form_query_rel_fields = {
                "group": [["field_string", FilterEqual, "test0"]]
            }

            order_columns = ["field_string", "group.field_string"]

        class Model22View(ModelView):
            datamodel = SQLAInterface(Model2)
            list_columns = [
                "field_integer",
                "field_float",
                "field_string",
                "field_method",
                "group.field_string",
            ]
            add_exclude_columns = ["excluded_string"]
            edit_exclude_columns = ["excluded_string"]
            show_exclude_columns = ["excluded_string"]

        class Model1View(ModelView):
            datamodel = SQLAInterface(Model1)
            related_views = [Model2View]
            list_columns = ["field_string", "field_integer"]

        class Model3View(ModelView):
            datamodel = SQLAInterface(Model3)
            list_columns = ["pk1", "pk2", "field_string"]
            add_columns = ["pk1", "pk2", "field_string"]
            edit_columns = ["pk1", "pk2", "field_string"]

            @action(
                "muldelete", "Delete", "Delete all Really?", "fa-rocket", single=False
            )
            def muldelete(self, items):
                self.datamodel.delete_all(items)
                self.update_redirect()
                return redirect(self.get_redirect())

        class Model1CompactView(CompactCRUDMixin, ModelView):
            datamodel = SQLAInterface(Model1)

        class Model3CompactView(CompactCRUDMixin, ModelView):
            datamodel = SQLAInterface(Model3)

        class Model1ViewWithRedirects(ModelView):
            datamodel = SQLAInterface(Model1)

            def post_add_redirect(self):
                return redirect("/")

            def post_edit_redirect(self):
                return redirect("/")

            def post_delete_redirect(self):
                return redirect("/")

        class Model1Filtered1View(ModelView):
            datamodel = SQLAInterface(Model1)
            base_filters = [["field_string", FilterStartsWith, "test2"]]

        class Model1MasterView(MasterDetailView):
            datamodel = SQLAInterface(Model1)
            related_views = [Model2View]

        class Model1Filtered2View(ModelView):
            datamodel = SQLAInterface(Model1)
            base_filters = [["field_integer", FilterEqual, 0]]

        class Model2ChartView(ChartView):
            datamodel = SQLAInterface(Model2)
            chart_title = "Test Model1 Chart"
            group_by_columns = ["field_string"]

        class Model2GroupByChartView(GroupByChartView):
            datamodel = SQLAInterface(Model2)
            chart_title = "Test Model1 Chart"

            definitions = [
                {
                    "group": "field_string",
                    "series": [
                        (
                            aggregate_sum,
                            "field_integer",
                            aggregate_avg,
                            "field_integer",
                            aggregate_count,
                            "field_integer",
                        )
                    ],
                }
            ]

        class Model2DirectByChartView(DirectByChartView):
            datamodel = SQLAInterface(Model2)
            chart_title = "Test Model1 Chart"
            list_title = ""

            definitions = [
                {"group": "field_string", "series": ["field_integer", "field_float"]}
            ]

        class Model2TimeChartView(TimeChartView):
            datamodel = SQLAInterface(Model2)
            chart_title = "Test Model1 Chart"
            group_by_columns = ["field_date"]

        class Model2DirectChartView(DirectChartView):
            datamodel = SQLAInterface(Model2)
            chart_title = "Test Model1 Chart"
            direct_columns = {"stat1": ("group", "field_integer")}

        class Model1MasterChartView(MasterDetailView):
            datamodel = SQLAInterface(Model1)
            related_views = [Model2DirectByChartView]

        class Model1FormattedView(ModelView):
            datamodel = SQLAInterface(Model1)
            list_columns = ["field_string"]
            show_columns = ["field_string"]
            formatters_columns = {"field_string": lambda x: "FORMATTED_STRING"}

        class ModelWithEnumsView(ModelView):
            datamodel = SQLAInterface(ModelWithEnums)

        context = self
        context._before_request_enabled = False
        context._before_request_can_show = False
        context._before_request_can_list = False

        class ModelBeforeRequest(ModelView):
            datamodel = SQLAInterface(Model1)

            @before_request
            def check_condition(self):
                if not context._before_request_enabled:
                    return make_response("Not found", 404)
                return None

            @before_request(only=["show"])
            def enable_modification(self):
                if not context._before_request_can_show:
                    return make_response("Not found", 404)
                return None

            @before_request(only=["list"])
            def list_enabled(self):
                if not context._before_request_can_list:
                    return make_response("Not found", 404)
                return None

            @expose("/enabled")
            def enabled(self):
                return make_response("Ok", 200)

        self.appbuilder.add_view(Model1View, "Model1", category="Model1")
        self.appbuilder.add_view(
            Model1ViewWithRedirects, "Model1ViewWithRedirects", category="Model1"
        )
        self.appbuilder.add_view(Model1CompactView, "Model1Compact", category="Model1")
        self.appbuilder.add_view(Model1MasterView, "Model1Master", category="Model1")
        self.appbuilder.add_view(
            Model1MasterChartView, "Model1MasterChart", category="Model1"
        )
        self.appbuilder.add_view(
            Model1Filtered1View, "Model1Filtered1", category="Model1"
        )
        self.appbuilder.add_view(
            Model1Filtered2View, "Model1Filtered2", category="Model1"
        )
        self.appbuilder.add_view(
            Model1FormattedView, "Model1FormattedView", category="Model1FormattedView"
        )

        self.appbuilder.add_view(Model2View, "Model2")
        self.appbuilder.add_view(Model22View, "Model22")
        self.appbuilder.add_view(Model2View, "Model2 Add", href="/model2view/add")
        self.appbuilder.add_view(Model2ChartView, "Model2 Chart")
        self.appbuilder.add_view(Model2GroupByChartView, "Model2 Group By Chart")
        self.appbuilder.add_view(Model2DirectByChartView, "Model2 Direct By Chart")
        self.appbuilder.add_view(Model2TimeChartView, "Model2 Time Chart")
        self.appbuilder.add_view(Model2DirectChartView, "Model2 Direct Chart")

        self.appbuilder.add_view(Model3View, "Model3")
        self.appbuilder.add_view(Model3CompactView, "Model3Compact")

        self.appbuilder.add_view(ModelWithEnumsView, "ModelWithEnums")

        self.appbuilder.add_view(PSView, "Generic DS PS View", category="PSView")
        role_admin = self.appbuilder.sm.find_role("Admin")
        self.appbuilder.sm.add_user(
            "admin", "admin", "user", "admin@fab.org", role_admin, "general"
        )
        role_read_only = self.appbuilder.sm.find_role("ReadOnly")
        self.appbuilder.sm.add_user(
            USERNAME_READONLY,
            "readonly",
            "readonly",
            "readonly@fab.org",
            role_read_only,
            PASSWORD_READONLY,
        )

        self.appbuilder.add_view(ModelBeforeRequest, "ModelBeforeRequest")

    def tearDown(self):
        self.appbuilder = None
        self.app = None
        self.db = None
        log.debug("TEAR DOWN")

    def test_fab_views(self):
        """
        Test views creation and registration
        """
<<<<<<< HEAD
        self.assertEqual(len(self.appbuilder.baseviews), 38)
=======
        self.assertEqual(len(self.appbuilder.baseviews), 37)
>>>>>>> b9b3259a

    def test_back(self):
        """
        Test Back functionality
        """
        with self.app.test_client() as c:
            self.browser_login(c, USERNAME_ADMIN, PASSWORD_ADMIN)
            c.get("/model1view/list/?_flt_0_field_string=f")
            c.get("/model2view/list/")
            c.get("/back", follow_redirects=True)
            assert request.args["_flt_0_field_string"] == "f"
            assert "/model1view/list/" == request.path

    def test_model_creation(self):
        """
        Test Model creation
        """
        from sqlalchemy.engine.reflection import Inspector

        engine = self.db.session.get_bind(mapper=None, clause=None)
        inspector = Inspector.from_engine(engine)
        # Check if tables exist
        self.assertIn("model1", inspector.get_table_names())
        self.assertIn("model2", inspector.get_table_names())
        self.assertIn("model3", inspector.get_table_names())
        self.assertIn("model_with_enums", inspector.get_table_names())

    def test_index(self):
        """
        Test initial access and index message
        """
        client = self.app.test_client()

        # Check for Welcome Message
        rv = client.get("/")
        data = rv.data.decode("utf-8")
        self.assertIn(DEFAULT_INDEX_STRING, data)

    def test_sec_login(self):
        """
        Test Security Login, Logout, invalid login, invalid access
        """
        client = self.app.test_client()

        # Try to List and Redirect to Login
        rv = client.get("/model1view/list/")
        self.assertEqual(rv.status_code, 302)
        rv = client.get("/model2view/list/")
        self.assertEqual(rv.status_code, 302)

        # Login and list with admin
        self.browser_login(client, USERNAME_ADMIN, PASSWORD_ADMIN)
        rv = client.get("/model1view/list/")
        self.assertEqual(rv.status_code, 200)
        rv = client.get("/model2view/list/")
        self.assertEqual(rv.status_code, 200)

        # Logout and and try to list
        self.browser_logout(client)
        rv = client.get("/model1view/list/")
        self.assertEqual(rv.status_code, 302)
        rv = client.get("/model2view/list/")
        self.assertEqual(rv.status_code, 302)

        # Invalid Login
        rv = self.browser_login(client, USERNAME_ADMIN, "wrong_password")
        data = rv.data.decode("utf-8")
        self.assertIn(INVALID_LOGIN_STRING, data)

    def test_auth_builtin_roles(self):
        """
        Test Security builtin roles readonly
        """
        client = self.app.test_client()
        self.browser_login(client, USERNAME_READONLY, PASSWORD_READONLY)
        # Test authorized GET
        rv = client.get("/model1view/list/")
        self.assertEqual(rv.status_code, 200)
        # Test authorized SHOW
        rv = client.get("/model1view/show/1")
        self.assertEqual(rv.status_code, 200)
        # Test unauthorized EDIT
        rv = client.get("/model1view/edit/1")
        self.assertEqual(rv.status_code, 302)
        # Test unauthorized DELETE
        rv = client.get("/model1view/delete/1")
        self.assertEqual(rv.status_code, 302)

    def test_sec_reset_password(self):
        """
        Test Security reset password
        """
        client = self.app.test_client()

        # Try Reset My password
        rv = client.get("/users/action/resetmypassword/1", follow_redirects=True)
        # Werkzeug update to 0.15.X sends this action to wrong redirect
        # Old test was:
        # data = rv.data.decode("utf-8")
        # ok_(ACCESS_IS_DENIED in data)
        self.assertEqual(rv.status_code, 404)

        # Reset My password
        rv = self.browser_login(client, USERNAME_ADMIN, PASSWORD_ADMIN)
        rv = client.get("/users/action/resetmypassword/1", follow_redirects=True)
        data = rv.data.decode("utf-8")
        self.assertIn("Reset Password Form", data)
        rv = client.post(
            "/resetmypassword/form",
            data=dict(password="password", conf_password="password"),
            follow_redirects=True,
        )
        self.assertEqual(rv.status_code, 200)
        self.browser_logout(client)
        self.browser_login(client, USERNAME_ADMIN, "password")
        rv = client.post(
            "/resetmypassword/form",
            data=dict(password=PASSWORD_ADMIN, conf_password=PASSWORD_ADMIN),
            follow_redirects=True,
        )
        self.assertEqual(rv.status_code, 200)

        # Reset Password Admin
        rv = client.get("/users/action/resetpasswords/1", follow_redirects=True)
        data = rv.data.decode("utf-8")
        self.assertIn("Reset Password Form", data)
        rv = client.post(
            "/resetmypassword/form",
            data=dict(password=PASSWORD_ADMIN, conf_password=PASSWORD_ADMIN),
            follow_redirects=True,
        )
        self.assertEqual(rv.status_code, 200)

    def test_generic_interface(self):
        """
        Test Generic Interface for generic-alter datasource
        """
        client = self.app.test_client()
        self.browser_login(client, USERNAME_ADMIN, PASSWORD_ADMIN)
        rv = client.get("/psview/list", follow_redirects=True)
        self.assertEqual(rv.status_code, 200)

    def test_model_crud_add(self):
        """
        Test ModelView CRUD Add
        """
        client = self.app.test_client()
        rv = self.browser_login(client, USERNAME_ADMIN, PASSWORD_ADMIN)

        field_string = f"test{MODEL1_DATA_SIZE+1}"
        rv = client.post(
            "/model1view/add",
            data=dict(
                field_string=field_string,
                field_integer=f"{MODEL1_DATA_SIZE}",
                field_float=f"{float(MODEL1_DATA_SIZE)}",
                field_date="2014-01-01",
            ),
            follow_redirects=True,
        )
        self.assertEqual(rv.status_code, 200)

        model = (
            self.db.session.query(Model1)
            .filter_by(field_string=field_string)
            .one_or_none()
        )
        self.assertEqual(model.field_string, field_string)
        self.assertEqual(model.field_integer, MODEL1_DATA_SIZE)

        # Revert data changes
        self.appbuilder.get_session.delete(model)
        self.appbuilder.get_session.commit()

    def test_model_crud_edit(self):
        """
        Test ModelView CRUD Edit
        """
        client = self.app.test_client()
        rv = self.browser_login(client, USERNAME_ADMIN, PASSWORD_ADMIN)

        model = (
            self.appbuilder.get_session.query(Model1)
            .filter_by(field_string="test0")
            .one_or_none()
        )
        pk = model.id
        rv = client.post(
            f"/model1view/edit/{pk}",
            data=dict(field_string="test_edit", field_integer="200"),
            follow_redirects=True,
        )
        self.assertEqual(rv.status_code, 200)

        model = self.db.session.query(Model1).filter_by(id=pk).one_or_none()
        self.assertEqual(model.field_string, "test_edit")
        self.assertEqual(model.field_integer, 200)

        # Revert data changes
        insert_model1(self.appbuilder.get_session, i=pk - 1)

    def test_model_crud_delete(self):
        """
        Test Model CRUD delete
        """
        client = self.app.test_client()
        self.browser_login(client, USERNAME_ADMIN, PASSWORD_ADMIN)

        model = (
            self.appbuilder.get_session.query(Model2)
            .filter_by(field_string="test0")
            .one_or_none()
        )
        pk = model.id
        rv = client.get(f"/model2view/delete/{pk}", follow_redirects=True)

        self.assertEqual(rv.status_code, 200)
        model = self.db.session.query(Model2).get(pk)
        self.assertEqual(model, None)

        # Revert data changes
        insert_model2(self.appbuilder.get_session, i=0)

    def test_model_delete_integrity(self):
        """
        Test Model CRUD delete integrity validation
        """
        client = self.app.test_client()
        self.browser_login(client, USERNAME_ADMIN, PASSWORD_ADMIN)
        model1 = (
            self.appbuilder.get_session.query(Model1)
            .filter_by(field_string="test1")
            .one_or_none()
        )
        pk = model1.id
        rv = client.get(f"/model1view/delete/{pk}", follow_redirects=True)

        self.assertEqual(rv.status_code, 200)
        model = self.db.session.query(Model1).filter_by(id=pk).one_or_none()
        self.assertNotEqual(model, None)

    def test_model_crud_composite_pk(self):
        """
        MVC CRUD generic-alter datasource where model has composite
        primary keys
        """
        try:
            from urllib import quote
        except Exception:
            from urllib.parse import quote

        client = self.app.test_client()
        rv = self.browser_login(client, USERNAME_ADMIN, PASSWORD_ADMIN)

        rv = client.post(
            "/model3view/add",
            data=dict(pk1="1", pk2=datetime.datetime(2017, 1, 1), field_string="foo2"),
            follow_redirects=True,
        )

        self.assertEqual(rv.status_code, 200)
        model = (
            self.appbuilder.get_session.query(Model3).filter_by(pk1="1").one_or_none()
        )
        self.assertEqual(model.pk1, 1)
        self.assertEqual(model.pk2, datetime.datetime(2017, 1, 1))
        self.assertEqual(model.field_string, "foo2")

        pk = '[1, {"_type": "datetime", "value": "2017-01-01T00:00:00.000000"}]'
        rv = client.get(f"/model3view/show/{quote(pk)}", follow_redirects=True)
        self.assertEqual(rv.status_code, 200)

        rv = client.post(
            "/model3view/edit/" + quote(pk),
            data=dict(pk1="2", pk2="2017-02-02 00:00:00", field_string="bar"),
            follow_redirects=True,
        )
        self.assertEqual(rv.status_code, 200)

        model = (
            self.appbuilder.get_session.query(Model3)
            .filter_by(pk1="2", pk2="2017-02-02 00:00:00")
            .one_or_none()
        )
        self.assertEqual(model.pk1, 2)
        self.assertEqual(model.pk2, datetime.datetime(2017, 2, 2))
        self.assertEqual(model.field_string, "bar")

        pk = '[2, {"_type": "datetime", "value": "2017-02-02T00:00:00.000000"}]'
        rv = client.get("/model3view/delete/" + quote(pk), follow_redirects=True)
        self.assertEqual(rv.status_code, 200)
        model = self.db.session.query(Model3).filter_by(pk1=2).one_or_none()
        self.assertEqual(model, None)

        # Add it back, then delete via muldelete
        self.appbuilder.get_session.add(
            Model3(pk1=1, pk2=datetime.datetime(2017, 1, 1), field_string="baz")
        )
        self.appbuilder.get_session.commit()
        rv = client.post(
            "/model3view/action_post",
            data=dict(
                action="muldelete",
                rowid=[
                    json.dumps(
                        [
                            "1",
                            {
                                "_type": "datetime",
                                "value": "2017-01-01T00:00:00.000000",
                            },
                        ]
                    )
                ],
            ),
            follow_redirects=True,
        )
        self.assertEqual(rv.status_code, 200)
        model = self.db.session.query(Model3).filter_by(pk1=1).one_or_none()
        self.assertEqual(model, None)

    def test_model_crud_add_with_enum(self):
        """
        Test Model add for Model with Enum Columns
        """
        client = self.app.test_client()
        self.browser_login(client, USERNAME_ADMIN, PASSWORD_ADMIN)

        data = {"enum1": "e3", "enum2": "e3"}
        rv = client.post("/modelwithenumsview/add", data=data, follow_redirects=True)
        self.assertEqual(rv.status_code, 200)

        model = (
            self.appbuilder.get_session.query(ModelWithEnums)
            .filter_by(enum1="e3")
            .one_or_none()
        )
        self.assertIsNotNone(model)
        self.assertEqual(model.enum2, TmpEnum.e3)

        # Revert data changes
        model = (
            self.appbuilder.get_session.query(ModelWithEnums)
            .filter_by(enum1="e3")
            .one_or_none()
        )
        self.appbuilder.get_session.delete(model)
        self.appbuilder.get_session.commit()

    def test_model_crud_edit_with_enum(self):
        """
        Test Model edit for Model with Enum Columns
        """
        client = self.app.test_client()
        self.browser_login(client, USERNAME_ADMIN, PASSWORD_ADMIN)

        data = {"enum1": "e3", "enum2": "e3"}
        pk = 1
        rv = client.post(
            f"/modelwithenumsview/edit/{pk}", data=data, follow_redirects=True
        )
        self.assertEqual(rv.status_code, 200)

        model = (
            self.appbuilder.get_session.query(ModelWithEnums)
            .filter_by(enum1="e3")
            .one_or_none()
        )
        self.assertIsNotNone(model)
        self.assertEqual(model.enum2, TmpEnum.e3)

        # Revert data changes
        insert_model_with_enums(self.appbuilder.get_session, i=pk - 1)

    def test_formatted_cols(self):
        """
        Test ModelView's formatters_columns
        """
        client = self.app.test_client()
        rv = self.browser_login(client, USERNAME_ADMIN, PASSWORD_ADMIN)
        rv = client.get("/model1formattedview/list/")
        self.assertEqual(rv.status_code, 200)
        data = rv.data.decode("utf-8")
        self.assertIn("FORMATTED_STRING", data)
        rv = client.get("/model1formattedview/show/1")
        self.assertEqual(rv.status_code, 200)
        data = rv.data.decode("utf-8")
        self.assertIn("FORMATTED_STRING", data)

    def test_modelview_add_redirects(self):
        """
        Test ModelView redirects after add
        """
        client = self.app.test_client()
        self.browser_login(client, USERNAME_ADMIN, PASSWORD_ADMIN)

        rv = client.post(
            "/model1viewwithredirects/add", data=dict(field_string="test_redirect")
        )

        self.assertEqual(rv.status_code, 302)
        self.assertEqual("http://localhost/", rv.headers["Location"])

        # Revert data changes
        model1 = (
            self.appbuilder.get_session.query(Model1)
            .filter_by(field_string="test_redirect")
            .one_or_none()
        )
        self.appbuilder.get_session.delete(model1)
        self.appbuilder.get_session.commit()

    def test_modelview_edit_redirects(self):
        """
        Test ModelView redirects after edit
        """
        client = self.app.test_client()
        self.browser_login(client, USERNAME_ADMIN, PASSWORD_ADMIN)
        model_id = (
            self.db.session.query(Model1)
            .filter_by(field_string="test0")
            .one_or_none()
            .id
        )
        rv = client.post(
            f"/model1viewwithredirects/edit/{model_id}",
            data=dict(field_string="test_redirect", field_integer="200"),
        )
        self.assertEqual(rv.status_code, 302)
        self.assertEqual("http://localhost/", rv.headers["Location"])

        # Revert data changes
        insert_model1(self.appbuilder.get_session, i=model_id - 1)

    def test_modelview_delete_redirects(self):
        """
        Test ModelView redirects after delete
        """
        client = self.app.test_client()
        rv = self.browser_login(client, USERNAME_ADMIN, PASSWORD_ADMIN)
        model_id = (
            self.db.session.query(Model1).filter_by(field_string="test0").first().id
        )
        rv = client.get(f"/model1viewwithredirects/delete/{model_id}")
        self.assertEqual(rv.status_code, 302)
        self.assertEqual("http://localhost/", rv.headers["Location"])
        # Revert data changes
        insert_model1(self.appbuilder.get_session, i=model_id - 1)

    def test_add_excluded_cols(self):
        """
        Test add_exclude_columns
        """
        client = self.app.test_client()
        self.browser_login(client, USERNAME_ADMIN, PASSWORD_ADMIN)
        rv = client.get("/model22view/add")
        self.assertEqual(rv.status_code, 200)
        data = rv.data.decode("utf-8")
        self.assertIn("field_string", data)
        self.assertIn("field_integer", data)
        self.assertIn("field_float", data)
        self.assertIn("field_date", data)
        self.assertNotIn("excluded_string", data)

    def test_edit_excluded_cols(self):
        """
        Test edit_exclude_columns
        """
        client = self.app.test_client()
        self.browser_login(client, USERNAME_ADMIN, PASSWORD_ADMIN)

        model = (
            self.appbuilder.get_session.query(Model2)
            .filter_by(field_string="test0")
            .one_or_none()
        )
        rv = client.get(f"/model22view/edit/{model.id}")
        self.assertEqual(rv.status_code, 200)
        data = rv.data.decode("utf-8")
        self.assertIn("field_string", data)
        self.assertIn("field_integer", data)
        self.assertIn("field_float", data)
        self.assertIn("field_date", data)
        self.assertNotIn("excluded_string", data)

    def test_show_excluded_cols(self):
        """
        Test show_exclude_columns
        """
        client = self.app.test_client()
        self.browser_login(client, USERNAME_ADMIN, PASSWORD_ADMIN)
        model = (
            self.appbuilder.get_session.query(Model2)
            .filter_by(field_string="test0")
            .one_or_none()
        )
        rv = client.get(f"/model22view/show/{model.id}")
        self.assertEqual(rv.status_code, 200)
        data = rv.data.decode("utf-8")
        self.assertIn("Field String", data)
        self.assertIn("Field Integer", data)
        self.assertIn("Field Float", data)
        self.assertIn("Field Date", data)
        self.assertNotIn("Excluded String", data)

    def test_query_rel_fields(self):
        """
        Test add and edit form related fields filter
        """
        client = self.app.test_client()
        self.browser_login(client, USERNAME_ADMIN, PASSWORD_ADMIN)

        # Base filter string starts with
        rv = client.get("/model2view/add")
        data = rv.data.decode("utf-8")
        self.assertIn("test0", data)
        self.assertNotIn("test1", data)

        model2 = (
            self.appbuilder.get_session.query(Model2)
            .filter_by(field_string="test0")
            .one_or_none()
        )
        # Base filter string starts with
        rv = client.get(f"/model2view/edit/{model2.id}")
        data = rv.data.decode("utf-8")
        self.assertIn("test1", data)

    def test_model_list_order(self):
        """
        Test Model order on lists
        """
        client = self.app.test_client()
        self.browser_login(client, USERNAME_ADMIN, PASSWORD_ADMIN)

        rv = client.get(
            "/model1view/list?_oc_Model1View=field_string&_od_Model1View=asc",
            follow_redirects=True,
        )
        self.assertEqual(rv.status_code, 200)
        data = rv.data.decode("utf-8")
        self.assertIn("test0", data)
        rv = client.get(
            "/model1view/list?_oc_Model1View=field_string&_od_Model1View=desc",
            follow_redirects=True,
        )
        self.assertEqual(rv.status_code, 200)
        data = rv.data.decode("utf-8")
        self.assertIn(f"test{MODEL1_DATA_SIZE-1}", data)

    def test_model_list_order_related(self):
        """
        Test Model order related field on lists
        """
        client = self.app.test_client()
        self.browser_login(client, USERNAME_ADMIN, PASSWORD_ADMIN)

        rv = client.get(
            "/model2view/list?_oc_Model2View=group.field_string&_od_Model2View=asc",
            follow_redirects=True,
        )
        self.assertEqual(rv.status_code, 200)

    def test_model_add_unique_validation(self):
        """
        Test Model add unique field validation
        """
        client = self.app.test_client()
        self.browser_login(client, USERNAME_ADMIN, PASSWORD_ADMIN)

        # Test unique constraint
        rv = client.post(
            "/model1view/add",
            data=dict(field_string="test1", field_integer="2"),
            follow_redirects=True,
        )
        self.assertEqual(rv.status_code, 200)
        data = rv.data.decode("utf-8")
        self.assertIn(UNIQUE_VALIDATION_STRING, data)

        model = self.db.session.query(Model1).all()
        self.assertEqual(len(model), MODEL1_DATA_SIZE)

    def test_model_add_required_validation(self):
        """
        Test Model add required fields validation
        """
        client = self.app.test_client()
        self.browser_login(client, USERNAME_ADMIN, PASSWORD_ADMIN)

        # Test field required
        rv = client.post(
            "/model1view/add",
            data=dict(field_string="", field_integer="1"),
            follow_redirects=True,
        )
        self.assertEqual(rv.status_code, 200)
        data = rv.data.decode("utf-8")
        self.assertIn(NOTNULL_VALIDATION_STRING, data)

        model = self.db.session.query(Model1).all()
        self.assertEqual(len(model), MODEL1_DATA_SIZE)

    def test_model_edit_unique_validation(self):
        """
        Test Model edit unique validation
        """
        client = self.app.test_client()
        self.browser_login(client, USERNAME_ADMIN, PASSWORD_ADMIN)

        rv = client.post(
            "/model1view/edit/1",
            data=dict(field_string="test2", field_integer="2"),
            follow_redirects=True,
        )
        self.assertEqual(rv.status_code, 200)
        data = rv.data.decode("utf-8")
        self.assertIn(UNIQUE_VALIDATION_STRING, data)

    def test_model_edit_required_validation(self):
        """
        Test Model edit required validation
        """
        client = self.app.test_client()
        self.browser_login(client, USERNAME_ADMIN, PASSWORD_ADMIN)

        rv = client.post(
            "/model1view/edit/1",
            data=dict(field_string="", field_integer="2"),
            follow_redirects=True,
        )
        self.assertEqual(rv.status_code, 200)
        data = rv.data.decode("utf-8")
        self.assertIn(NOTNULL_VALIDATION_STRING, data)

    def test_model_base_filter(self):
        """
        Test Model base filtered views
        """
        client = self.app.test_client()
        self.browser_login(client, USERNAME_ADMIN, PASSWORD_ADMIN)
        models = self.db.session.query(Model1).all()
        self.assertEqual(len(models), MODEL1_DATA_SIZE)

        # Base filter string starts with
        rv = client.get("/model1filtered1view/list/")
        data = rv.data.decode("utf-8")
        self.assertIn("test2", data)
        self.assertNotIn("test0", data)

        # Base filter integer equals
        rv = client.get("/model1filtered2view/list/")
        data = rv.data.decode("utf-8")
        self.assertIn("test0", data)
        self.assertNotIn("test1", data)

    def test_model_list_method_field(self):
        """
        Tests a model's field has a method
        """
        client = self.app.test_client()
        self.browser_login(client, USERNAME_ADMIN, PASSWORD_ADMIN)
        rv = client.get("/model2view/list/")
        self.assertEqual(rv.status_code, 200)
        data = rv.data.decode("utf-8")
        self.assertIn("_field_method", data)

    def test_compactCRUDMixin(self):
        """
        Test CompactCRUD Mixin view with composite keys
        """
        client = self.app.test_client()
        self.browser_login(client, USERNAME_ADMIN, PASSWORD_ADMIN)
        rv = client.get("/model1compactview/list/")
        self.assertEqual(rv.status_code, 200)

        # test with composite pk
        try:
            from urllib import quote
        except Exception:
            from urllib.parse import quote

        pk = '[3, {"_type": "datetime", "value": "2017-03-03T00:00:00"}]'
        rv = client.post(
            "/model3compactview/edit/" + quote(pk),
            data=dict(field_string="bar"),
            follow_redirects=True,
        )
        self.assertEqual(rv.status_code, 200)
        model = self.db.session.query(Model3).first()
        self.assertEqual(model.field_string, "bar")

        rv = client.get("/model3compactview/delete/" + quote(pk), follow_redirects=True)
        self.assertEqual(rv.status_code, 200)
        model = self.db.session.query(Model3).first()
        self.assertEqual(model, None)

        # Revert data changes
        insert_model3(self.appbuilder.get_session)

    def test_edit_add_form_action_prefix_for_compactCRUDMixin(self):
        """
        Test form_action in add, form_action in edit (CompactCRUDMixin)
        """
        client = self.app.test_client()
        self.browser_login(client, USERNAME_ADMIN, PASSWORD_ADMIN)

        # Make sure we have something to edit.
        prefix = "/some-prefix"
        base_url = "http://localhost" + prefix
        session_form_action_key = "Model1CompactView__session_form_action"

        with client as c:
            expected_form_action = prefix + "/model1compactview/add/?"

            c.get("/model1compactview/add/", base_url=base_url)
            self.assertEqual(session[session_form_action_key], expected_form_action)

            expected_form_action = prefix + "/model1compactview/edit/1?"
            c.get("/model1compactview/edit/1", base_url=base_url)

            self.assertEqual(session[session_form_action_key], expected_form_action)

    def test_charts_view(self):
        """
        Test Various Chart views
        """
        client = self.app.test_client()
        self.browser_login(client, USERNAME_ADMIN, PASSWORD_ADMIN)
        # self.insert_data2()
        rv = client.get("/model2chartview/chart/")
        self.assertEqual(rv.status_code, 200)
        rv = client.get("/model2groupbychartview/chart/")
        self.assertEqual(rv.status_code, 200)
        rv = client.get("/model2directbychartview/chart/")
        self.assertEqual(rv.status_code, 200)
        # TODO: fix this
        rv = client.get("/model2timechartview/chart/")
        self.assertEqual(rv.status_code, 200)

    def test_master_detail_view(self):
        """
        Test Master detail view
        """
        client = self.app.test_client()
        self.browser_login(client, USERNAME_ADMIN, PASSWORD_ADMIN)
        # self.insert_data2()
        rv = client.get("/model1masterview/list/")
        self.assertEqual(rv.status_code, 200)
        rv = client.get("/model1masterview/list/1")
        self.assertEqual(rv.status_code, 200)

        rv = client.get("/model1masterchartview/list/")
        self.assertEqual(rv.status_code, 200)
        rv = client.get("/model1masterchartview/list/1")
        self.assertEqual(rv.status_code, 200)

    def test_api_read(self):
        """
        Testing the api/read endpoint
        """
        client = self.app.test_client()
        self.browser_login(client, USERNAME_ADMIN, PASSWORD_ADMIN)
        rv = client.get("/model1formattedview/api/read")
        self.assertEqual(rv.status_code, 200)
        data = json.loads(rv.data.decode("utf-8"))
        self.assertIn("result", data)
        self.assertIn("pks", data)
        assert len(data.get("result")) > 10

    def test_api_create(self):
        """
        Testing the api/create endpoint
        """
        client = self.app.test_client()
        self.browser_login(client, USERNAME_ADMIN, PASSWORD_ADMIN)
        rv = client.post(
            "/model1view/api/create",
            data=dict(field_string="zzz"),
            follow_redirects=True,
        )
        self.assertEqual(rv.status_code, 200)
        model1 = (
            self.db.session.query(Model1).filter_by(field_string="zzz").one_or_none()
        )
        self.assertIsNotNone(model1)

        # Revert data changes
        self.appbuilder.get_session.delete(model1)
        self.appbuilder.get_session.commit()

    def test_api_update(self):
        """
        Validate that the api update endpoint updates [only] the fields in
        POST data
        """
        client = self.app.test_client()
        self.browser_login(client, USERNAME_ADMIN, PASSWORD_ADMIN)
        item = self.db.session.query(Model1).filter_by(id=1).one()
        field_integer_before = item.field_integer
        rv = client.put(
            "/model1view/api/update/1",
            data=dict(field_string="zzz"),
            follow_redirects=True,
        )
        self.assertEqual(rv.status_code, 200)
        item = self.db.session.query(Model1).filter_by(id=1).one()
        self.assertEqual(item.field_string, "zzz")
        self.assertEqual(item.field_integer, field_integer_before)

        # Revert data changes
        insert_model1(self.appbuilder.get_session, i=0)

    def test_class_method_permission_override(self):
        """
        MVC: Test class method permission name override
        """
        from flask_appbuilder import ModelView
        from flask_appbuilder.models.sqla.interface import SQLAInterface

        class Model1PermOverride(ModelView):
            datamodel = SQLAInterface(Model1)
            class_permission_name = "view"
            method_permission_name = {
                "list": "access",
                "show": "access",
                "edit": "access",
                "add": "access",
                "delete": "access",
                "download": "access",
                "api_readvalues": "access",
                "api_column_edit": "access",
                "api_column_add": "access",
                "api_delete": "access",
                "api_update": "access",
                "api_create": "access",
                "api_get": "access",
                "api_read": "access",
                "api": "access",
            }

        self.model1permoverride = Model1PermOverride
        self.appbuilder.add_view_no_menu(Model1PermOverride)

        role = self.appbuilder.sm.add_role("Test")
        pvm = self.appbuilder.sm.find_permission_view_menu("can_access", "view")
        self.appbuilder.sm.add_permission_role(role, pvm)
        self.appbuilder.sm.add_user(
            "test", "test", "user", "test@fab.org", role, "test"
        )

        client = self.app.test_client()

        self.browser_login(client, "test", "test")
        rv = client.get("/model1permoverride/list/")
        self.assertEqual(rv.status_code, 200)
        rv = client.post(
            "/model1permoverride/add",
            data=dict(
                field_string="test1",
                field_integer="1",
                field_float="0.12",
                field_date="2014-01-01",
            ),
            follow_redirects=True,
        )
        self.assertEqual(rv.status_code, 200)

        model = (
            self.db.session.query(Model1).filter_by(field_string="test1").one_or_none()
        )
        self.assertEqual(model.field_string, "test1")
        self.assertEqual(model.field_integer, 1)

    def test_method_permission_override(self):
        """
        MVC: Test method permission name override
        """
        from flask_appbuilder import ModelView
        from flask_appbuilder.models.sqla.interface import SQLAInterface

        class Model1PermOverride(ModelView):
            datamodel = SQLAInterface(Model1)
            method_permission_name = {
                "list": "read",
                "show": "read",
                "edit": "write",
                "add": "write",
                "delete": "write",
                "download": "read",
                "api_readvalues": "read",
                "api_column_edit": "write",
                "api_column_add": "write",
                "api_delete": "write",
                "api_update": "write",
                "api_create": "write",
                "api_get": "read",
                "api_read": "read",
                "api": "read",
            }

        self.model1permoverride = Model1PermOverride
        self.appbuilder.add_view_no_menu(Model1PermOverride)

        role = self.appbuilder.sm.add_role("Test")
        pvm_read = self.appbuilder.sm.find_permission_view_menu(
            "can_read", "Model1PermOverride"
        )
        pvm_write = self.appbuilder.sm.find_permission_view_menu(
            "can_write", "Model1PermOverride"
        )
        self.appbuilder.sm.add_permission_role(role, pvm_read)
        self.appbuilder.sm.add_permission_role(role, pvm_write)

        self.appbuilder.sm.add_user(
            "test", "test", "user", "test@fab.org", role, "test"
        )

        client = self.app.test_client()
        self.browser_login(client, "test", "test")

        rv = client.post(
            "/model1permoverride/add",
            data=dict(
                field_string=f"test{MODEL1_DATA_SIZE+1}",
                field_integer="1",
                field_float="0.12",
                field_date="2014-01-01",
            ),
            follow_redirects=True,
        )
        self.assertEqual(rv.status_code, 200)
        model1 = (
            self.appbuilder.get_session.query(Model1)
            .filter_by(field_string=f"test{MODEL1_DATA_SIZE+1}")
            .one_or_none()
        )
        self.assertIsNotNone(model1)

        # Revert data changes
        self.appbuilder.get_session.delete(model1)
        self.appbuilder.get_session.commit()

        # Verify write links are on the UI
        rv = client.get("/model1permoverride/list/")
        self.assertEqual(rv.status_code, 200)
        data = rv.data.decode("utf-8")
        self.assertIn("/model1permoverride/delete/1", data)
        self.assertIn("/model1permoverride/add", data)
        self.assertIn("/model1permoverride/edit/1", data)
        self.assertIn("/model1permoverride/show/1", data)

        # Delete write permission from Test Role
        role = self.appbuilder.sm.find_role("Test")
        pvm_write = self.appbuilder.sm.find_permission_view_menu(
            "can_write", "Model1PermOverride"
        )
        self.appbuilder.sm.del_permission_role(role, pvm_write)

        # Unauthorized delete
        model1 = (
            self.appbuilder.get_session.query(Model1)
            .filter_by(field_string="test1")
            .one_or_none()
        )
        pk = model1.id
        rv = client.get(f"/model1permoverride/delete/{pk}")
        self.assertEqual(rv.status_code, 302)
        model = self.db.session.query(Model1).filter_by(id=pk).one_or_none()
        self.assertEqual(model.field_string, "test1")

        # Verify write links are gone from UI
        rv = client.get("/model1permoverride/list/")
        self.assertEqual(rv.status_code, 200)
        data = rv.data.decode("utf-8")
        self.assertNotIn("/model1permoverride/delete/1", data)
        self.assertNotIn("/model1permoverride/add/", data)
        self.assertNotIn("/model1permoverride/edit/1", data)
        self.assertIn("/model1permoverride/show/1", data)

        # Revert data changes
        self.appbuilder.get_session.delete(self.appbuilder.sm.find_role("Test"))
        self.appbuilder.get_session.commit()

    def test_action_permission_override(self):
        """
        MVC: Test action permission name override
        """
        from flask_appbuilder import action, ModelView
        from flask_appbuilder.models.sqla.interface import SQLAInterface

        class Model1PermOverride(ModelView):
            datamodel = SQLAInterface(Model1)
            method_permission_name = {
                "list": "read",
                "show": "read",
                "edit": "write",
                "add": "write",
                "delete": "write",
                "download": "read",
                "api_readvalues": "read",
                "api_column_edit": "write",
                "api_column_add": "write",
                "api_delete": "write",
                "api_update": "write",
                "api_create": "write",
                "api_get": "read",
                "api_read": "read",
                "api": "read",
                "action_one": "write",
            }

            @action("action1", "Action1", "", "fa-lock", multiple=True)
            def action_one(self, item):
                return "ACTION ONE"

        self.model1permoverride = Model1PermOverride
        self.appbuilder.add_view_no_menu(Model1PermOverride)

        # Add a user and login before enabling CSRF
        role = self.appbuilder.sm.add_role("Test")
        self.appbuilder.sm.add_user(
            "test", "test", "user", "test@fab.org", role, "test"
        )
        pvm_read = self.appbuilder.sm.find_permission_view_menu(
            "can_read", "Model1PermOverride"
        )
        pvm_write = self.appbuilder.sm.find_permission_view_menu(
            "can_write", "Model1PermOverride"
        )
        self.appbuilder.sm.add_permission_role(role, pvm_read)
        self.appbuilder.sm.add_permission_role(role, pvm_write)

        client = self.app.test_client()
        self.browser_login(client, "test", "test")

        model1 = (
            self.appbuilder.get_session.query(Model1)
            .filter_by(field_string="test0")
            .one_or_none()
        )
        pk = model1.id
        rv = client.get(f"/model1permoverride/action/action1/{pk}")
        self.assertEqual(rv.status_code, 200)

        # Delete write permission from Test Role
        role = self.appbuilder.sm.find_role("Test")
        pvm_write = self.appbuilder.sm.find_permission_view_menu(
            "can_write", "Model1PermOverride"
        )
        self.appbuilder.sm.del_permission_role(role, pvm_write)

        rv = client.get("/model1permoverride/action/action1/1")
        self.assertEqual(rv.status_code, 302)

    def test_permission_converge_compress(self):
        """
        MVC: Test permission name converge compress
        """
        from flask_appbuilder import ModelView
        from flask_appbuilder.models.sqla.interface import SQLAInterface

        class Model1PermConverge(ModelView):
            datamodel = SQLAInterface(Model1)
            class_permission_name = "view2"
            previous_class_permission_name = "Model1View"
            method_permission_name = {
                "list": "access",
                "show": "access",
                "edit": "access",
                "add": "access",
                "delete": "access",
                "download": "access",
                "api_readvalues": "access",
                "api_column_edit": "access",
                "api_column_add": "access",
                "api_delete": "access",
                "api_update": "access",
                "api_create": "access",
                "api_get": "access",
                "api_read": "access",
                "api": "access",
            }

        self.appbuilder.add_view_no_menu(Model1PermConverge)
        role = self.appbuilder.sm.add_role("Test")
        pvm = self.appbuilder.sm.find_permission_view_menu("can_list", "Model1View")
        self.appbuilder.sm.add_permission_role(role, pvm)
        pvm = self.appbuilder.sm.find_permission_view_menu("can_add", "Model1View")
        self.appbuilder.sm.add_permission_role(role, pvm)
        role = self.appbuilder.sm.find_role("Test")
        self.appbuilder.sm.add_user(
            "test", "test", "user", "test@fab.org", role, "test"
        )
        # Remove previous class, Hack to test code change
        for i, baseview in enumerate(self.appbuilder.baseviews):
            if baseview.__class__.__name__ == "Model1View":
                break
        self.appbuilder.baseviews.pop(i)

        target_state_transitions = {
            "add": {
                ("Model1View", "can_edit"): {("view2", "can_access")},
                ("Model1View", "can_add"): {("view2", "can_access")},
                ("Model1View", "can_list"): {("view2", "can_access")},
                ("Model1View", "can_download"): {("view2", "can_access")},
                ("Model1View", "can_show"): {("view2", "can_access")},
                ("Model1View", "can_delete"): {("view2", "can_access")},
            },
            "del_role_pvm": {
                ("Model1View", "can_show"),
                ("Model1View", "can_add"),
                ("Model1View", "can_download"),
                ("Model1View", "can_list"),
                ("Model1View", "can_edit"),
                ("Model1View", "can_delete"),
            },
            "del_views": {"Model1View"},
            "del_perms": set(),
        }
        state_transitions = self.appbuilder.security_converge()
        self.assertEqual(state_transitions, target_state_transitions)
        role = self.appbuilder.sm.find_role("Test")
        self.assertEqual(len(role.permissions), 1)

    def test_before_request(self):
        """
            Test before_request hooks
        """
        # All flags are false, so all request should 404.
        self._before_request_enabled = False
        self._before_request_can_list = False
        self._before_request_can_show = False

        client = self.app.test_client()
        self.browser_login(client, USERNAME_ADMIN, PASSWORD_ADMIN)

        rv = client.get("/modelbeforerequest/enabled")
        self.assertEqual(rv.status_code, 404)

        rv = client.get("/modelbeforerequest/list/")
        self.assertEqual(rv.status_code, 404)

        rv = client.get("/modelbeforerequest/show/1")
        self.assertEqual(rv.status_code, 404)

        # /enable is available, but not others
        self._before_request_enabled = True

        rv = client.get("/modelbeforerequest/enabled")
        self.assertEqual(rv.status_code, 200)

        rv = client.get("/modelbeforerequest/list/")
        self.assertEqual(rv.status_code, 404)

        rv = client.get("/modelbeforerequest/show/1", follow_redirects=True)
        self.assertEqual(rv.status_code, 404)

        # Now list is available, but not show
        self._before_request_enabled = True
        self._before_request_can_list = True

        rv = client.get("/modelbeforerequest/enabled")
        self.assertEqual(rv.status_code, 200)

        rv = client.get("/modelbeforerequest/list/", follow_redirects=True)
        self.assertEqual(rv.status_code, 200)

        rv = client.get("/modelbeforerequest/show/1", follow_redirects=True)
        self.assertEqual(rv.status_code, 404)

        # Everything is available
        self._before_request_enabled = True
        self._before_request_can_list = True
        self._before_request_can_show = True

        rv = client.get("/modelbeforerequest/enabled")
        self.assertEqual(rv.status_code, 200)

        rv = client.get("/modelbeforerequest/list/", follow_redirects=True)
        self.assertEqual(rv.status_code, 200)

        rv = client.get("/modelbeforerequest/show/1", follow_redirects=True)
        self.assertEqual(rv.status_code, 200)<|MERGE_RESOLUTION|>--- conflicted
+++ resolved
@@ -617,11 +617,9 @@
         """
         Test views creation and registration
         """
-<<<<<<< HEAD
+
         self.assertEqual(len(self.appbuilder.baseviews), 38)
-=======
-        self.assertEqual(len(self.appbuilder.baseviews), 37)
->>>>>>> b9b3259a
+
 
     def test_back(self):
         """
