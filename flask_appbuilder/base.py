from functools import reduce
import logging
from typing import Dict

from flask import Blueprint, current_app, url_for

from . import __version__
from .api.manager import OpenApiManager
from .babel.manager import BabelManager
from .const import (
    LOGMSG_ERR_FAB_ADD_PERMISSION_MENU,
    LOGMSG_ERR_FAB_ADD_PERMISSION_VIEW,
    LOGMSG_ERR_FAB_ADDON_IMPORT,
    LOGMSG_ERR_FAB_ADDON_PROCESS,
    LOGMSG_INF_FAB_ADD_VIEW,
    LOGMSG_INF_FAB_ADDON_ADDED,
    LOGMSG_WAR_FAB_VIEW_EXISTS
)
from .filters import TemplateFilters
from .menu import Menu
from .views import IndexView, UtilView

log = logging.getLogger(__name__)


def dynamic_class_import(class_path):
    """
        Will dynamically import a class from a string path
        :param class_path: string with class path
        :return: class
    """
    # Split first occurrence of path
    try:
        tmp = class_path.split(".")
        module_path = ".".join(tmp[0:-1])
        package = __import__(module_path)
        return reduce(getattr, tmp[1:], package)
    except Exception as e:
        log.exception(e)
        log.error(LOGMSG_ERR_FAB_ADDON_IMPORT.format(class_path, e))


class AppBuilder(object):
    """


        This is the base class for all the framework.
        This is were you will register all your views
        and create the menu structure.
        Will hold your flask app object, all your views, and security classes.

        initialize your application like this for SQLAlchemy::

            from flask import Flask
            from flask_appbuilder import SQLA, AppBuilder

            app = Flask(__name__)
            app.config.from_object('config')
            db = SQLA(app)
            appbuilder = AppBuilder(app, db.session)

        When using MongoEngine::

            from flask import Flask
            from flask_appbuilder import AppBuilder
            from flask_appbuilder.security.mongoengine.manager import SecurityManager
            from flask_mongoengine import MongoEngine

            app = Flask(__name__)
            app.config.from_object('config')
            dbmongo = MongoEngine(app)
            appbuilder = AppBuilder(app, security_manager_class=SecurityManager)

        You can also create everything as an application factory.
    """

    baseviews = []
    security_manager_class = None
    # Flask app
    app = None
    # Database Session
    session = None
    # Security Manager Class
    sm = None
    # Babel Manager Class
    bm = None
    # OpenAPI Manager Class
    openapi_manager = None
    # dict with addon name has key and intantiated class has value
    addon_managers = None
    # temporary list that hold addon_managers config key
    _addon_managers = None

    menu = None
    indexview = None

    static_folder = None
    static_url_path = None

    template_filters = None

    def __init__(
        self,
        app=None,
        session=None,
        menu=None,
        indexview=None,
        url_prefix=None,
        base_template="appbuilder/baselayout.html",
        static_folder="static/appbuilder",
        static_url_path="/appbuilder",
        security_manager_class=None,
        update_perms=True
    ):
        """
            AppBuilder constructor

            :param app:
                The flask app object
            :param session:
                The SQLAlchemy session object
            :param menu:
                optional, a previous contructed menu
            :param indexview:
                optional, your customized indexview
            :param url_prefix:
                optional, your customized url_prefix
            :param static_folder:
                optional, your override for the global static folder
            :param static_url_path:
                optional, your override for the global static url path
            :param security_manager_class:
                optional, pass your own security manager class
            :param update_perms:
                optional, update permissions flag (Boolean) you can use
                FAB_UPDATE_PERMS config key also
        """
        self.baseviews = []
        self._addon_managers = []
        self.addon_managers = {}
        self.menu = menu
        self.base_template = base_template
        self.security_manager_class = security_manager_class
<<<<<<< HEAD
        self.indexview = indexview or IndexView
        self.url_prefix = url_prefix or ""
=======
        self.indexview = indexview
>>>>>>> d386d846
        self.static_folder = static_folder
        self.static_url_path = static_url_path
        self.app = app
        self.update_perms = update_perms

        if app is not None:
            self.init_app(app, session)

    def init_app(self, app, session):
        """
            Will initialize the Flask app, supporting the app factory pattern.

            :param app:
            :param session: The SQLAlchemy session

        """
        app.config.setdefault("APP_NAME", "F.A.B.")
        app.config.setdefault("APP_THEME", "")
        app.config.setdefault("APP_ICON", "")
        app.config.setdefault("LANGUAGES", {"en": {"flag": "gb", "name": "English"}})
        app.config.setdefault("ADDON_MANAGERS", [])
        app.config.setdefault("FAB_API_MAX_PAGE_SIZE", 20)
<<<<<<< HEAD
        app.config.setdefault("FAB_URL_PREFIX ", "")
        self.app = app
        if not self.url_prefix:  # user can override prefix in parameter
            self.url_prefix = app.config.get('FAB_URL_PREFIX', "")
=======
        app.config.setdefault("FAB_BASE_TEMPLATE", self.base_template)
        app.config.setdefault("FAB_STATIC_FOLDER", self.static_folder)
        app.config.setdefault("FAB_STATIC_URL_PATH", self.static_url_path)

        self.app = app

        self.base_template = app.config.get(
            "FAB_BASE_TEMPLATE",
            self.base_template,
        )
        self.static_folder = app.config.get(
            "FAB_STATIC_FOLDER",
            self.static_folder,
        )
        self.static_url_path = app.config.get(
            "FAB_STATIC_URL_PATH",
            self.static_url_path,
        )
        _index_view = app.config.get('FAB_INDEX_VIEW', None)
        if _index_view is not None:
            self.indexview = dynamic_class_import(
                _index_view
            )
        else:
            self.indexview = IndexView
        _menu = app.config.get('FAB_MENU', None)
        if _menu is not None:
            self.menu = dynamic_class_import(
                _menu
            )
        else:
            self.menu = Menu()

>>>>>>> d386d846
        if self.update_perms:  # default is True, if False takes precedence from config
            self.update_perms = app.config.get('FAB_UPDATE_PERMS', True)
        _security_manager_class_name = app.config.get('FAB_SECURITY_MANAGER_CLASS', None)
        if _security_manager_class_name is not None:
            self.security_manager_class = dynamic_class_import(
                _security_manager_class_name
            )
        if self.security_manager_class is None:
            from flask_appbuilder.security.sqla.manager import SecurityManager
            self.security_manager_class = SecurityManager

        self._addon_managers = app.config["ADDON_MANAGERS"]
        self.session = session
        self.sm = self.security_manager_class(self)
        self.bm = BabelManager(self)
        self.openapi_manager = OpenApiManager(self)
        self._add_global_static()
        self._add_global_filters()
        app.before_request(self.sm.before_request)
        self._add_admin_views()
        self._add_addon_views()
        if self.app:
            self._add_menu_permissions()
        else:
            self.post_init()
        self._init_extension(app)

    def _init_extension(self, app):
        app.appbuilder = self
        if not hasattr(app, "extensions"):
            app.extensions = {}
        app.extensions["appbuilder"] = self

    def post_init(self):
        for baseview in self.baseviews:
            # instantiate the views and add session
            self._check_and_init(baseview)
            # Register the views has blueprints
            if baseview.__class__.__name__ not in self.get_app.blueprints.keys():
                self.register_blueprint(baseview)
            # Add missing permissions where needed
        self.add_permissions()

    @property
    def get_app(self):
        """
            Get current or configured flask app

            :return: Flask App
        """
        if self.app:
            return self.app
        else:
            return current_app

    @property
    def get_session(self):
        """
            Get the current sqlalchemy session.

            :return: SQLAlchemy Session
        """
        return self.session

    @property
    def app_name(self):
        """
            Get the App name

            :return: String with app name
        """
        return self.get_app.config["APP_NAME"]

    @property
    def app_theme(self):
        """
            Get the App theme name

            :return: String app theme name
        """
        return self.get_app.config["APP_THEME"]

    @property
    def app_icon(self):
        """
            Get the App icon location

            :return: String with relative app icon location
        """
        return self.get_app.config["APP_ICON"]

    @property
    def languages(self):
        return self.get_app.config["LANGUAGES"]

    @property
    def version(self):
        """
            Get the current F.A.B. version

            :return: String with the current F.A.B. version
        """
        return __version__

    def _add_global_filters(self):
        self.template_filters = TemplateFilters(self.get_app, self.sm)

    def _add_global_static(self):
        bp = Blueprint(
            "appbuilder",
            __name__,
            url_prefix="/static",
            template_folder="templates",
            static_folder=self.static_folder,
            static_url_path=self.static_url_path,
        )
        self.get_app.register_blueprint(bp)

    def _add_admin_views(self):
        """
            Registers indexview, utilview (back function), babel views and Security views.
        """
        self.indexview = self._check_and_init(self.indexview)
        self.add_view_no_menu(self.indexview)
        self.add_view_no_menu(UtilView())
        self.bm.register_views()
        if self.get_app.config.get('FAB_ADD_SECURITY_VIEWS', True):
            self.sm.register_views()
        if self.get_app.config.get('FAB_ADD_OPENAPI_VIEWS', True):
            self.openapi_manager.register_views()

    def _add_addon_views(self):
        """
            Registers declared addon's
        """
        for addon in self._addon_managers:
            addon_class = dynamic_class_import(addon)
            if addon_class:
                # Instantiate manager with appbuilder (self)
                addon_class = addon_class(self)
                try:
                    addon_class.pre_process()
                    addon_class.register_views()
                    addon_class.post_process()
                    self.addon_managers[addon] = addon_class
                    log.info(LOGMSG_INF_FAB_ADDON_ADDED.format(str(addon)))
                except Exception as e:
                    log.exception(e)
                    log.error(LOGMSG_ERR_FAB_ADDON_PROCESS.format(addon, e))

    def _check_and_init(self, baseview):
        # If class if not instantiated, instantiate it
        # and add db session from security models.
        if hasattr(baseview, "datamodel"):
            if baseview.datamodel.session is None:
                baseview.datamodel.session = self.session
        if hasattr(baseview, "__call__"):
            baseview = baseview()
        return baseview

    def add_view(
        self,
        baseview,
        name,
        href="",
        icon="",
        label="",
        category="",
        category_icon="",
        category_label="",
    ):
        """
        Add your views associated with menus using this method.

        :param baseview:
            A BaseView type class instantiated or not.
            This method will instantiate the class for you if needed.
        :param name:
            The string name that identifies the menu.
        :param href:
            Override the generated href for the menu.
            You can use an url string or an endpoint name
            if non provided default_view from view will be set as href.
        :param icon:
            Font-Awesome icon name, optional.
        :param label:
            The label that will be displayed on the menu,
            if absent param name will be used
        :param category:
            The menu category where the menu will be included,
            if non provided the view will be acessible as a top menu.
        :param category_icon:
            Font-Awesome icon name for the category, optional.
        :param category_label:
            The label that will be displayed on the menu,
            if absent param name will be used

        Examples::

            appbuilder = AppBuilder(app, db)
            # Register a view, rendering a top menu without icon.
            appbuilder.add_view(MyModelView(), "My View")
            # or not instantiated
            appbuilder.add_view(MyModelView, "My View")
            # Register a view, a submenu "Other View" from "Other" with a phone icon.
            appbuilder.add_view(
                MyOtherModelView,
                "Other View",
                icon='fa-phone',
                category="Others"
            )
            # Register a view, with category icon and translation.
            appbuilder.add_view(
                YetOtherModelView,
                "Other View",
                icon='fa-phone',
                label=_('Other View'),
                category="Others",
                category_icon='fa-envelop',
                category_label=_('Other View')
            )
            # Add a link
            appbuilder.add_link("google", href="www.google.com", icon = "fa-google-plus")
        """
        baseview = self._check_and_init(baseview)
        log.info(LOGMSG_INF_FAB_ADD_VIEW.format(baseview.__class__.__name__, name))

        if not self._view_exists(baseview):
            baseview.appbuilder = self
            self.baseviews.append(baseview)
            self._process_inner_views()
            if self.app:
                self.register_blueprint(baseview)
                self._add_permission(baseview)
        self.add_link(
            name=name,
            href=href,
            icon=icon,
            label=label,
            category=category,
            category_icon=category_icon,
            category_label=category_label,
            baseview=baseview,
        )
        return baseview

    def add_link(
        self,
        name,
        href,
        icon="",
        label="",
        category="",
        category_icon="",
        category_label="",
        baseview=None,
    ):
        """
            Add your own links to menu using this method

            :param name:
                The string name that identifies the menu.
            :param href:
                Override the generated href for the menu.
                You can use an url string or an endpoint name
            :param icon:
                Font-Awesome icon name, optional.
            :param label:
                The label that will be displayed on the menu,
                if absent param name will be used
            :param category:
                The menu category where the menu will be included,
                if non provided the view will be accessible as a top menu.
            :param category_icon:
                Font-Awesome icon name for the category, optional.
            :param category_label:
                The label that will be displayed on the menu,
                if absent param name will be used

        """
        self.menu.add_link(
            name=name,
            href=href,
            icon=icon,
            label=label,
            category=category,
            category_icon=category_icon,
            category_label=category_label,
            baseview=baseview,
        )
        if self.app:
            self._add_permissions_menu(name)
            if category:
                self._add_permissions_menu(category)

    def add_separator(self, category):
        """
            Add a separator to the menu, you will sequentially create the menu

            :param category:
                The menu category where the separator will be included.
        """
        self.menu.add_separator(category)

    def add_view_no_menu(self, baseview, endpoint=None, static_folder=None):
        """
            Add your views without creating a menu.

        :param baseview:
            A BaseView type class instantiated.

        """
        baseview = self._check_and_init(baseview)
        log.info(LOGMSG_INF_FAB_ADD_VIEW.format(baseview.__class__.__name__, ""))

        if not self._view_exists(baseview):
            baseview.appbuilder = self
            self.baseviews.append(baseview)
            self._process_inner_views()
            if self.app:
                self.register_blueprint(
                    baseview, endpoint=endpoint, static_folder=static_folder
                )
                self._add_permission(baseview)
        else:
            log.warning(LOGMSG_WAR_FAB_VIEW_EXISTS.format(baseview.__class__.__name__))
        return baseview

    def add_api(self, baseview):
        """
            Add a BaseApi class or child to AppBuilder

        :param baseview: A BaseApi type class
        :return: The instantiated base view
        """
        return self.add_view_no_menu(baseview)

    def security_cleanup(self):
        """
            This method is useful if you have changed
            the name of your menus or classes,
            changing them will leave behind permissions
            that are not associated with anything.

            You can use it always or just sometimes to
            perform a security cleanup. Warning this will delete any permission
            that is no longer part of any registered view or menu.

            Remember invoke ONLY AFTER YOU HAVE REGISTERED ALL VIEWS
        """
        self.sm.security_cleanup(self.baseviews, self.menu)

    def security_converge(self, dry=False) -> Dict:
        """
            This method is useful when you use:

            - `class_permission_name`
            - `previous_class_permission_name`
            - `method_permission_name`
            - `previous_method_permission_name`

            migrates all permissions to the new names on all the Roles

        :param dry: If True will not change DB
        :return: Dict with all computed necessary operations
        """
        return self.sm.security_converge(self.baseviews, self.menu, dry)

    @property
    def get_url_for_login(self):
        return self.url_prefix + url_for("%s.%s" % (self.sm.auth_view.endpoint, "login"))

    @property
    def get_url_for_logout(self):
        return self.url_prefix + url_for("%s.%s" % (self.sm.auth_view.endpoint, "logout"))

    @property
    def get_url_for_index(self):
        return self.url_prefix + url_for("%s.%s" % (self.indexview.endpoint,
                                                    self.indexview.default_view))

    @property
    def get_url_for_userinfo(self):
        return self.url_prefix + url_for("%s.%s" % (self.sm.user_view.endpoint,
                                                    "userinfo"))

    def get_url_for_locale(self, lang):
        return self.url_prefix + url_for(
            "%s.%s" % (self.bm.locale_view.endpoint, self.bm.locale_view.default_view),
            locale=lang,
        )

    def add_permissions(self, update_perms=False):
        if self.update_perms or update_perms:
            for baseview in self.baseviews:
                self._add_permission(baseview, update_perms=update_perms)
            self._add_menu_permissions(update_perms=update_perms)

    def _add_permission(self, baseview, update_perms=False):
        if self.update_perms or update_perms:
            try:
                self.sm.add_permissions_view(
                    baseview.base_permissions, baseview.class_permission_name
                )
            except Exception as e:
                log.exception(e)
                log.error(LOGMSG_ERR_FAB_ADD_PERMISSION_VIEW.format(str(e)))

    def _add_permissions_menu(self, name, update_perms=False):
        if self.update_perms or update_perms:
            try:
                self.sm.add_permissions_menu(name)
            except Exception as e:
                log.exception(e)
                log.error(LOGMSG_ERR_FAB_ADD_PERMISSION_MENU.format(str(e)))

    def _add_menu_permissions(self, update_perms=False):
        if self.update_perms or update_perms:
            for category in self.menu.get_list():
                self._add_permissions_menu(category.name, update_perms=update_perms)
                for item in category.childs:
                    # don't add permission for menu separator
                    if item.name != "-":
                        self._add_permissions_menu(item.name, update_perms=update_perms)

    def register_blueprint(self, baseview, endpoint=None, static_folder=None):
        self.get_app.register_blueprint(
            baseview.create_blueprint(
                self, endpoint=endpoint, static_folder=static_folder
            )
        )

    def _view_exists(self, view):
        for baseview in self.baseviews:
            if baseview.__class__ == view.__class__:
                return True
        return False

    def _process_inner_views(self):
        for view in self.baseviews:
            for inner_class in view.get_uninit_inner_views():
                for v in self.baseviews:
                    if (
                        isinstance(v, inner_class) and
                            v not in view.get_init_inner_views()
                    ):
                        view.get_init_inner_views().append(v)<|MERGE_RESOLUTION|>--- conflicted
+++ resolved
@@ -141,12 +141,8 @@
         self.menu = menu
         self.base_template = base_template
         self.security_manager_class = security_manager_class
-<<<<<<< HEAD
-        self.indexview = indexview or IndexView
+        self.indexview = indexview
         self.url_prefix = url_prefix or ""
-=======
-        self.indexview = indexview
->>>>>>> d386d846
         self.static_folder = static_folder
         self.static_url_path = static_url_path
         self.app = app
@@ -169,17 +165,13 @@
         app.config.setdefault("LANGUAGES", {"en": {"flag": "gb", "name": "English"}})
         app.config.setdefault("ADDON_MANAGERS", [])
         app.config.setdefault("FAB_API_MAX_PAGE_SIZE", 20)
-<<<<<<< HEAD
+        app.config.setdefault("FAB_BASE_TEMPLATE", self.base_template)
+        app.config.setdefault("FAB_STATIC_FOLDER", self.static_folder)
+        app.config.setdefault("FAB_STATIC_URL_PATH", self.static_url_path)
         app.config.setdefault("FAB_URL_PREFIX ", "")
         self.app = app
         if not self.url_prefix:  # user can override prefix in parameter
             self.url_prefix = app.config.get('FAB_URL_PREFIX', "")
-=======
-        app.config.setdefault("FAB_BASE_TEMPLATE", self.base_template)
-        app.config.setdefault("FAB_STATIC_FOLDER", self.static_folder)
-        app.config.setdefault("FAB_STATIC_URL_PATH", self.static_url_path)
-
-        self.app = app
 
         self.base_template = app.config.get(
             "FAB_BASE_TEMPLATE",
@@ -208,7 +200,6 @@
         else:
             self.menu = Menu()
 
->>>>>>> d386d846
         if self.update_perms:  # default is True, if False takes precedence from config
             self.update_perms = app.config.get('FAB_UPDATE_PERMS', True)
         _security_manager_class_name = app.config.get('FAB_SECURITY_MANAGER_CLASS', None)
