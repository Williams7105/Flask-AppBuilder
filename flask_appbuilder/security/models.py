--- conflicted
+++ resolved
@@ -74,11 +74,7 @@
     registration_date = Column(DateTime, default=datetime.datetime.now, nullable=True)
     registration_hash = Column(String(256))
 
-<<<<<<< HEAD
-user_role_mapper = Table('ab_test', Model.metadata,
-=======
 user_role_mapper = Table('ab_role_mapper', Model.metadata,
->>>>>>> 769a3d79
                                   Column('id', Integer, primary_key=True),
                                   Column('user_id', Integer, ForeignKey('ab_user.id')),
                                   Column('role_id', Integer, ForeignKey('ab_role.id'))
