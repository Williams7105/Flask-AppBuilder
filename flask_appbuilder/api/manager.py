from apispec import APISpec
from apispec.ext.marshmallow import MarshmallowPlugin
<<<<<<< HEAD
from flask import current_app, url_for
=======
from apispec.ext.marshmallow.common import resolve_schema_cls
from flask import current_app
>>>>>>> 55b0976e
from flask_appbuilder.api import BaseApi
from flask_appbuilder.api import expose, protect, safe
from flask_appbuilder.basemanager import BaseManager
from flask_appbuilder.baseviews import BaseView
from flask_appbuilder.security.decorators import has_access


def resolver(schema):
    schema_cls = resolve_schema_cls(schema)
    name = schema_cls.__name__
    if name == "MetaSchema":
        if hasattr(schema_cls, "Meta"):
            return (
                f"{schema_cls.Meta.parent_schema_name}.{schema_cls.Meta.model.__name__}"
            )
    if name.endswith("Schema"):
        return name[:-6] or name
    return name


class OpenApi(BaseApi):
    route_base = "/api"
    allow_browser_login = True

    @expose("/<version>/_openapi")
    @protect()
    @safe
    def get(self, version):
        """Endpoint that renders an OpenApi spec for all views that belong
            to a certain version
        ---
        get:
          description: >-
            Get the OpenAPI spec for a specific API version
          parameters:
          - in: path
            schema:
              type: string
            name: version
          responses:
            200:
              description: The OpenAPI spec
              content:
                application/json:
                  schema:
                    type: object
            404:
              $ref: '#/components/responses/404'
            500:
              $ref: '#/components/responses/500'
        """
        version_found = False
        api_spec = self._create_api_spec(version)
        for base_api in current_app.appbuilder.baseviews:
            if isinstance(base_api, BaseApi) and base_api.version == version:
                base_api.add_api_spec(api_spec)
                version_found = True
        if version_found:
            return self.response(200, **api_spec.to_dict())
        else:
            return self.response_404()

    @staticmethod
    def _create_api_spec(version):
        api_url = url_for("OpenApi.get", version=version).rpartition("/")[0]
        return APISpec(
            title=current_app.appbuilder.app_name,
            version=version,
            openapi_version="3.0.2",
            info=dict(description=current_app.appbuilder.app_name),
<<<<<<< HEAD
            plugins=[MarshmallowPlugin()],
            servers=[{"url": api_url}],
=======
            plugins=[MarshmallowPlugin(schema_name_resolver=resolver)],
            servers=[{"url": "/api/{}".format(version)}],
>>>>>>> 55b0976e
        )


class SwaggerView(BaseView):

    route_base = "/swagger"
    default_view = "ui"

    @expose("/<version>")
    @has_access
    def show(self, version):
        return self.render_template(
            "appbuilder/swagger/swagger.html",
            openapi_uri=url_for(
                OpenApi.__name__ + "." + OpenApi.get.__name__, version=version
            ),
        )


class OpenApiManager(BaseManager):
    def register_views(self):
        if not self.appbuilder.app.config.get("FAB_ADD_SECURITY_VIEWS", True):
            return
        if self.appbuilder.get_app.config.get("FAB_API_SWAGGER_UI", False):
            self.appbuilder.add_api(OpenApi)
            self.appbuilder.add_view_no_menu(SwaggerView)<|MERGE_RESOLUTION|>--- conflicted
+++ resolved
@@ -1,11 +1,7 @@
 from apispec import APISpec
 from apispec.ext.marshmallow import MarshmallowPlugin
-<<<<<<< HEAD
 from flask import current_app, url_for
-=======
 from apispec.ext.marshmallow.common import resolve_schema_cls
-from flask import current_app
->>>>>>> 55b0976e
 from flask_appbuilder.api import BaseApi
 from flask_appbuilder.api import expose, protect, safe
 from flask_appbuilder.basemanager import BaseManager
@@ -64,7 +60,7 @@
                 base_api.add_api_spec(api_spec)
                 version_found = True
         if version_found:
-            return self.response(200, **api_spec.to_dict())
+            return self export EOS_LOGIN_CONF=/home/mleinweber/projects/ealogin/config.py.response(200, **api_spec.to_dict())
         else:
             return self.response_404()
 
@@ -76,13 +72,10 @@
             version=version,
             openapi_version="3.0.2",
             info=dict(description=current_app.appbuilder.app_name),
-<<<<<<< HEAD
-            plugins=[MarshmallowPlugin()],
+            plugins=[MarshmallowPlugin(schema_name_resolver=resolver)],
             servers=[{"url": api_url}],
-=======
             plugins=[MarshmallowPlugin(schema_name_resolver=resolver)],
             servers=[{"url": "/api/{}".format(version)}],
->>>>>>> 55b0976e
         )
 
 
